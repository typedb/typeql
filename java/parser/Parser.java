/*
 * Copyright (C) 2021 Grakn Labs
 *
 * This program is free software: you can redistribute it and/or modify
 * it under the terms of the GNU Affero General Public License as
 * published by the Free Software Foundation, either version 3 of the
 * License, or (at your option) any later version.
 *
 * This program is distributed in the hope that it will be useful,
 * but WITHOUT ANY WARRANTY; without even the implied warranty of
 * MERCHANTABILITY or FITNESS FOR A PARTICULAR PURPOSE.  See the
 * GNU Affero General Public License for more details.
 *
 * You should have received a copy of the GNU Affero General Public License
 * along with this program.  If not, see <https://www.gnu.org/licenses/>.
 */

package graql.lang.parser;

import grakn.common.collection.Either;
import grakn.common.collection.Pair;
import graql.grammar.GraqlBaseVisitor;
import graql.grammar.GraqlLexer;
import graql.grammar.GraqlParser;
import graql.lang.common.GraqlArg;
import graql.lang.common.GraqlToken;
import graql.lang.common.exception.GraqlException;
import graql.lang.pattern.Conjunction;
import graql.lang.pattern.Definable;
import graql.lang.pattern.Disjunction;
import graql.lang.pattern.Negation;
import graql.lang.pattern.Pattern;
import graql.lang.pattern.constraint.ThingConstraint;
import graql.lang.pattern.constraint.TypeConstraint;
<<<<<<< HEAD
import graql.lang.pattern.constraint.ValueOperation;
=======
>>>>>>> c2549846
import graql.lang.pattern.schema.Rule;
import graql.lang.pattern.variable.BoundVariable;
import graql.lang.pattern.variable.ConceptVariable;
import graql.lang.pattern.variable.ThingVariable;
import graql.lang.pattern.variable.TypeVariable;
import graql.lang.pattern.variable.UnboundVariable;
import graql.lang.query.GraqlCompute;
import graql.lang.query.GraqlDefine;
import graql.lang.query.GraqlDelete;
import graql.lang.query.GraqlInsert;
import graql.lang.query.GraqlMatch;
import graql.lang.query.GraqlQuery;
import graql.lang.query.GraqlUndefine;
import graql.lang.query.GraqlUpdate;
import graql.lang.query.builder.Computable;
import graql.lang.query.builder.Sortable;
import org.antlr.v4.runtime.BailErrorStrategy;
import org.antlr.v4.runtime.CharStream;
import org.antlr.v4.runtime.CharStreams;
import org.antlr.v4.runtime.CommonTokenStream;
import org.antlr.v4.runtime.DefaultErrorStrategy;
import org.antlr.v4.runtime.ParserRuleContext;
import org.antlr.v4.runtime.RuleContext;
import org.antlr.v4.runtime.atn.PredictionMode;
import org.antlr.v4.runtime.misc.ParseCancellationException;
import org.antlr.v4.runtime.tree.TerminalNode;

import java.time.LocalDate;
import java.time.LocalDateTime;
import java.time.format.DateTimeFormatter;
import java.time.format.DateTimeParseException;
import java.util.ArrayList;
import java.util.Collections;
import java.util.HashSet;
import java.util.List;
import java.util.Set;
import java.util.function.Function;
import java.util.stream.Stream;

import static grakn.common.collection.Collections.pair;
import static graql.lang.common.exception.ErrorMessage.ILLEGAL_GRAMMAR;
import static graql.lang.common.exception.ErrorMessage.ILLEGAL_STATE;
import static graql.lang.common.util.Strings.unescapeRegex;
import static graql.lang.pattern.variable.UnboundVariable.hidden;
import static java.util.stream.Collectors.toList;

/**
 * Graql query string parser to produce Graql Java objects
 */
public class Parser extends GraqlBaseVisitor {

    private static final Set<String> GRAQL_KEYWORDS = getKeywords();

    private static Set<String> getKeywords() {
        final HashSet<String> keywords = new HashSet<>();

        for (int i = 1; i <= GraqlLexer.VOCABULARY.getMaxTokenType(); i++) {
            if (GraqlLexer.VOCABULARY.getLiteralName(i) != null) {
                final String name = GraqlLexer.VOCABULARY.getLiteralName(i);
                keywords.add(name.replaceAll("'", ""));
            }
        }

        return Collections.unmodifiableSet(keywords);
    }

    private <CONTEXT extends ParserRuleContext, RETURN> RETURN parse(
<<<<<<< HEAD
            final String graqlString, final Function<GraqlParser, CONTEXT> parserMethod, final Function<CONTEXT, RETURN> visitor
=======
            String graqlString, Function<GraqlParser, CONTEXT> parserMethod, Function<CONTEXT, RETURN> visitor
>>>>>>> c2549846
    ) {
        if (graqlString == null || graqlString.isEmpty()) {
            throw GraqlException.of("Query String is NULL or Empty");
        }

        final ErrorListener errorListener = ErrorListener.of(graqlString);
        final CharStream charStream = CharStreams.fromString(graqlString);
        final GraqlLexer lexer = new GraqlLexer(charStream);

        lexer.removeErrorListeners();
        lexer.addErrorListener(errorListener);

        final CommonTokenStream tokens = new CommonTokenStream(lexer);
        final GraqlParser parser = new GraqlParser(tokens);

        parser.removeErrorListeners();
        parser.addErrorListener(errorListener);

        // BailErrorStrategy + SLL is a very fast parsing strategy for queries
        // that are expected to be correct. However, it may not be able to
        // provide detailed/useful error message, if at all.
        parser.setErrorHandler(new BailErrorStrategy());
        parser.getInterpreter().setPredictionMode(PredictionMode.SLL);

        CONTEXT queryContext;
        try {
            queryContext = parserMethod.apply(parser);
        } catch (ParseCancellationException e) {
            // We parse the query one more time, with "strict strategy" :
            // DefaultErrorStrategy + LL_EXACT_AMBIG_DETECTION
            // This was not set to default parsing strategy, but it is useful
            // to produce detailed/useful error message
            parser.setErrorHandler(new DefaultErrorStrategy());
            parser.getInterpreter().setPredictionMode(PredictionMode.LL_EXACT_AMBIG_DETECTION);
            queryContext = parserMethod.apply(parser);

            throw GraqlException.of(errorListener.toString());
        }

        return visitor.apply(queryContext);
    }

    @SuppressWarnings("unchecked")
<<<<<<< HEAD
    public <T extends GraqlQuery> T parseQueryEOF(final String queryString) {
=======
    public <T extends GraqlQuery> T parseQueryEOF(String queryString) {
>>>>>>> c2549846
        return (T) parse(queryString, GraqlParser::eof_query, this::visitEof_query);
    }

    @SuppressWarnings("unchecked")
<<<<<<< HEAD
    public <T extends GraqlQuery> Stream<T> parseQueriesEOF(final String queryString) {
        return (Stream<T>) parse(queryString, GraqlParser::eof_queries, this::visitEof_queries);
    }

    public Pattern parsePatternEOF(final String patternString) {
        return parse(patternString, GraqlParser::eof_pattern, this::visitEof_pattern);
    }

    public List<? extends Pattern> parsePatternsEOF(final String patternsString) {
        return parse(patternsString, GraqlParser::eof_patterns, this::visitEof_patterns);
    }

    public List<Definable> parseDefinablesEOF(final String definablesString) {
        return parse(definablesString, GraqlParser::eof_definables, this::visitEof_definables);
    }

    public BoundVariable parseVariableEOF(final String variableString) {
        return parse(variableString, GraqlParser::eof_variable, this::visitEof_variable);
    }

    public Definable parseSchemaRuleEOF(final String ruleString) {
=======
    public <T extends GraqlQuery> Stream<T> parseQueriesEOF(String queryString) {
        return (Stream<T>) parse(queryString, GraqlParser::eof_queries, this::visitEof_queries);
    }

    public Pattern parsePatternEOF(String patternString) {
        return parse(patternString, GraqlParser::eof_pattern, this::visitEof_pattern);
    }

    public List<? extends Pattern> parsePatternsEOF(String patternsString) {
        return parse(patternsString, GraqlParser::eof_patterns, this::visitEof_patterns);
    }

    public List<Definable> parseDefinablesEOF(String definablesString) {
        return parse(definablesString, GraqlParser::eof_definables, this::visitEof_definables);
    }

    public BoundVariable parseVariableEOF(String variableString) {
        return parse(variableString, GraqlParser::eof_variable, this::visitEof_variable);
    }

    public Definable parseSchemaRuleEOF(String ruleString) {
>>>>>>> c2549846
        return parse(ruleString, GraqlParser::eof_schema_rule, this::visitEof_schema_rule);
    }

    // GLOBAL HELPER METHODS ===================================================

    private UnboundVariable getVar(final TerminalNode variable) {
        // Remove '$' prefix
        final String name = variable.getSymbol().getText().substring(1);

        if (name.equals(GraqlToken.Char.UNDERSCORE.toString())) {
            return UnboundVariable.anonymous();
        } else {
            return UnboundVariable.named(name);
        }
    }

    // PARSER VISITORS =========================================================

    @Override
    public GraqlQuery visitEof_query(final GraqlParser.Eof_queryContext ctx) {
        return visitQuery(ctx.query());
    }

    @Override
<<<<<<< HEAD
    public Stream<? extends GraqlQuery> visitEof_queries(final GraqlParser.Eof_queriesContext ctx) {
=======
    public Stream<? extends GraqlQuery> visitEof_queries(GraqlParser.Eof_queriesContext ctx) {
>>>>>>> c2549846
        return ctx.query().stream().map(this::visitQuery);
    }

    @Override
    public Pattern visitEof_pattern(final GraqlParser.Eof_patternContext ctx) {
        return visitPattern(ctx.pattern());
    }

    @Override
<<<<<<< HEAD
    public List<? extends Pattern> visitEof_patterns(final GraqlParser.Eof_patternsContext ctx) {
=======
    public List<? extends Pattern> visitEof_patterns(GraqlParser.Eof_patternsContext ctx) {
>>>>>>> c2549846
        return visitPatterns(ctx.patterns());
    }

    @Override
<<<<<<< HEAD
    public List<Definable> visitEof_definables(final GraqlParser.Eof_definablesContext ctx) {
=======
    public List<Definable> visitEof_definables(GraqlParser.Eof_definablesContext ctx) {
>>>>>>> c2549846
        return ctx.definables().definable().stream().map(this::visitDefinable).collect(toList());
    }

    @Override
<<<<<<< HEAD
    public BoundVariable visitEof_variable(final GraqlParser.Eof_variableContext ctx) {
=======
    public BoundVariable visitEof_variable(GraqlParser.Eof_variableContext ctx) {
>>>>>>> c2549846
        return visitPattern_variable(ctx.pattern_variable());
    }

    @Override
<<<<<<< HEAD
    public Rule visitEof_schema_rule(final GraqlParser.Eof_schema_ruleContext ctx) {
=======
    public Rule visitEof_schema_rule(GraqlParser.Eof_schema_ruleContext ctx) {
>>>>>>> c2549846
        return visitSchema_rule(ctx.schema_rule());
    }

    // GRAQL QUERIES ===========================================================

    @Override
    public GraqlQuery visitQuery(final GraqlParser.QueryContext ctx) {
        if (ctx.query_define() != null) {
            return visitQuery_define(ctx.query_define());

        } else if (ctx.query_undefine() != null) {
            return visitQuery_undefine(ctx.query_undefine());

        } else if (ctx.query_insert() != null) {
            return visitQuery_insert(ctx.query_insert());

        } else if (ctx.query_delete_or_update() != null) {
            return visitQuery_delete_or_update(ctx.query_delete_or_update()).apply(q -> q, q -> q);
        } else if (ctx.query_match() != null) {
            return visitQuery_match(ctx.query_match());

        } else if (ctx.query_match_aggregate() != null) {
            return visitQuery_match_aggregate(ctx.query_match_aggregate());

        } else if (ctx.query_match_group() != null) {
            return visitQuery_match_group(ctx.query_match_group());

        } else if (ctx.query_match_group_agg() != null) {
            return visitQuery_match_group_agg(ctx.query_match_group_agg());

        } else if (ctx.query_compute() != null) {
            return visitQuery_compute(ctx.query_compute());

        } else {
            throw GraqlException.of(ILLEGAL_GRAMMAR.message(ctx.getText()));
        }
    }

    @Override
<<<<<<< HEAD
    public GraqlDefine visitQuery_define(final GraqlParser.Query_defineContext ctx) {
=======
    public GraqlDefine visitQuery_define(GraqlParser.Query_defineContext ctx) {
>>>>>>> c2549846
        final List<Definable> definables = visitDefinables(ctx.definables());
        return new GraqlDefine(definables);
    }

    @Override
<<<<<<< HEAD
    public GraqlUndefine visitQuery_undefine(final GraqlParser.Query_undefineContext ctx) {
=======
    public GraqlUndefine visitQuery_undefine(GraqlParser.Query_undefineContext ctx) {
>>>>>>> c2549846
        final List<Definable> definables = visitDefinables(ctx.definables());
        return new GraqlUndefine(definables);
    }

    @Override
<<<<<<< HEAD
    public Rule visitSchema_rule(final GraqlParser.Schema_ruleContext ctx) {
        final String label = ctx.label().getText();
        final Rule rule = new Rule(label);
        if (ctx.patterns() != null) {
            final List<? extends Pattern> when = visitPatterns(ctx.patterns());
            rule.when(new Conjunction<>(when));
        }
        if (ctx.variable_thing_any() != null) {
            final ThingVariable<?> then = visitVariable_thing_any(ctx.variable_thing_any());
            rule.then(then);
        }
        return rule;
=======
    public Rule visitSchema_rule(GraqlParser.Schema_ruleContext ctx) {
        final String label = ctx.label().getText();
        if (ctx.patterns() != null && ctx.variable_thing_any() != null) {
            final List<? extends Pattern> when = visitPatterns(ctx.patterns());
            final ThingVariable<?> then = visitVariable_thing_any(ctx.variable_thing_any());
            return new Rule(label, new Conjunction<>(when), then);
        } else {
            return new Rule(label);
        }
>>>>>>> c2549846
    }

    @Override
    public GraqlInsert visitQuery_insert(final GraqlParser.Query_insertContext ctx) {
        if (ctx.patterns() != null) {
            return new GraqlMatch.Unfiltered(visitPatterns(ctx.patterns()))
                    .insert(visitVariable_things(ctx.variable_things()));
        } else {
            return new GraqlInsert(visitVariable_things(ctx.variable_things()));
        }
    }

    @Override
<<<<<<< HEAD
    public GraqlDelete visitQuery_delete(final GraqlParser.Query_deleteContext ctx) {
        return new GraqlMatch.Unfiltered(visitPatterns(ctx.patterns())).delete(visitVariable_things(ctx.variable_things()));
=======
    public Either<GraqlDelete, GraqlUpdate> visitQuery_delete_or_update(GraqlParser.Query_delete_or_updateContext ctx) {
        GraqlDelete delete = new GraqlMatch.Unfiltered(visitPatterns(ctx.patterns()))
                .delete(visitVariable_things(ctx.variable_things(0)));
        if (ctx.INSERT() == null) {
            return Either.first(delete);
        } else {
            assert ctx.variable_things().size() == 2;
            return Either.second(delete.insert(visitVariable_things(ctx.variable_things(1))));
        }
>>>>>>> c2549846
    }

    @Override
    public GraqlMatch visitQuery_match(final GraqlParser.Query_matchContext ctx) {
        GraqlMatch match = new GraqlMatch.Unfiltered(visitPatterns(ctx.patterns()));

        if (ctx.filters() != null) {
            List<UnboundVariable> variables = new ArrayList<>();
            Sortable.Sorting sorting = null;
            Long offset = null, limit = null;

            if (ctx.filters().get() != null) variables = visitGet(ctx.filters().get());
            if (ctx.filters().sort() != null) {
                final UnboundVariable var = getVar(ctx.filters().sort().VAR_());
                sorting = ctx.filters().sort().ORDER_() == null
                        ? new Sortable.Sorting(var)
                        : new Sortable.Sorting(var, GraqlArg.Order.of(ctx.filters().sort().ORDER_().getText()));
            }
            if (ctx.filters().offset() != null) offset = getLong(ctx.filters().offset().LONG_());
            if (ctx.filters().limit() != null) limit = getLong(ctx.filters().limit().LONG_());
            match = new GraqlMatch(match.conjunction(), variables, sorting, offset, limit);
        }

        return match;
    }

    /**
     * Visits the aggregate query node in the parsed syntax tree and builds the
     * appropriate aggregate query object
     *
     * @param ctx reference to the parsed aggregate query string
     * @return An AggregateQuery object
     */
    @Override
<<<<<<< HEAD
    public GraqlMatch.Aggregate visitQuery_match_aggregate(final GraqlParser.Query_match_aggregateContext ctx) {
        final GraqlParser.Function_aggregateContext function = ctx.function_aggregate();
=======
    public GraqlMatch.Aggregate visitQuery_match_aggregate(GraqlParser.Query_match_aggregateContext ctx) {
        final GraqlParser.Match_aggregateContext function = ctx.match_aggregate();
>>>>>>> c2549846

        return visitQuery_match(ctx.query_match()).aggregate(
                GraqlToken.Aggregate.Method.of(function.aggregate_method().getText()),
                function.VAR_() != null ? getVar(function.VAR_()) : null
        );
    }

    @Override
<<<<<<< HEAD
    public GraqlMatch.Group visitQuery_match_group(final GraqlParser.Query_match_groupContext ctx) {
        final UnboundVariable var = getVar(ctx.function_group().VAR_());
=======
    public GraqlMatch.Group visitQuery_match_group(GraqlParser.Query_match_groupContext ctx) {
        final UnboundVariable var = getVar(ctx.match_group().VAR_());
>>>>>>> c2549846
        return visitQuery_match(ctx.query_match()).group(var);
    }

    @Override
<<<<<<< HEAD
    public GraqlMatch.Group.Aggregate visitQuery_match_group_agg(final GraqlParser.Query_match_group_aggContext ctx) {
        final UnboundVariable var = getVar(ctx.function_group().VAR_());
        final GraqlParser.Function_aggregateContext function = ctx.function_aggregate();
=======
    public GraqlMatch.Group.Aggregate visitQuery_match_group_agg(GraqlParser.Query_match_group_aggContext ctx) {
        final UnboundVariable var = getVar(ctx.match_group().VAR_());
        final GraqlParser.Match_aggregateContext function = ctx.match_aggregate();
>>>>>>> c2549846

        return visitQuery_match(ctx.query_match()).group(var).aggregate(
                GraqlToken.Aggregate.Method.of(function.aggregate_method().getText()),
                function.VAR_() != null ? getVar(function.VAR_()) : null
        );
    }

    // GET QUERY MODIFIERS ==========================================

    @Override
<<<<<<< HEAD
    public List<UnboundVariable> visitGet(final GraqlParser.GetContext ctx) {
=======
    public List<UnboundVariable> visitGet(GraqlParser.GetContext ctx) {
>>>>>>> c2549846
        return ctx.VAR_().stream().map(this::getVar).collect(toList());
    }

    // COMPUTE QUERY ===========================================================

    @Override
    public GraqlCompute visitQuery_compute(final GraqlParser.Query_computeContext ctx) {

        if (ctx.compute_conditions().conditions_count() != null) {
            return visitConditions_count(ctx.compute_conditions().conditions_count());
        } else if (ctx.compute_conditions().conditions_value() != null) {
            return visitConditions_value(ctx.compute_conditions().conditions_value());
        } else if (ctx.compute_conditions().conditions_path() != null) {
            return visitConditions_path(ctx.compute_conditions().conditions_path());
        } else if (ctx.compute_conditions().conditions_central() != null) {
            return visitConditions_central(ctx.compute_conditions().conditions_central());
        } else if (ctx.compute_conditions().conditions_cluster() != null) {
            return visitConditions_cluster(ctx.compute_conditions().conditions_cluster());
        } else {
            throw GraqlException.of(ILLEGAL_GRAMMAR.message(ctx.getText()));
        }
    }

    @Override
    public GraqlCompute.Statistics.Count visitConditions_count(final GraqlParser.Conditions_countContext ctx) {
        GraqlCompute.Statistics.Count compute = new GraqlCompute.Builder().count();
        if (ctx.input_count() != null) {
            compute = compute.in(visitLabels(ctx.input_count().compute_scope().labels()));
        }
        return compute;
    }

    @Override
    public GraqlCompute.Statistics.Value visitConditions_value(final GraqlParser.Conditions_valueContext ctx) {
        GraqlCompute.Statistics.Value compute;
        final GraqlToken.Compute.Method method = GraqlToken.Compute.Method.of(ctx.compute_method().getText());

        if (method == null) {
            throw GraqlException.of(ILLEGAL_GRAMMAR.message(ctx.getText()));
        } else if (method.equals(GraqlToken.Compute.Method.MAX)) {
            compute = new GraqlCompute.Builder().max();
        } else if (method.equals(GraqlToken.Compute.Method.MIN)) {
            compute = new GraqlCompute.Builder().min();
        } else if (method.equals(GraqlToken.Compute.Method.MEAN)) {
            compute = new GraqlCompute.Builder().mean();
        } else if (method.equals(GraqlToken.Compute.Method.MEDIAN)) {
            compute = new GraqlCompute.Builder().median();
        } else if (method.equals(GraqlToken.Compute.Method.SUM)) {
            compute = new GraqlCompute.Builder().sum();
        } else if (method.equals(GraqlToken.Compute.Method.STD)) {
            compute = new GraqlCompute.Builder().std();
        } else {
            throw GraqlException.of(ILLEGAL_GRAMMAR.message(ctx.getText()));
        }

        for (GraqlParser.Input_valueContext valueCtx : ctx.input_value()) {
            if (valueCtx.compute_target() != null) {
                compute = compute.of(visitLabels(valueCtx.compute_target().labels()));
            } else if (valueCtx.compute_scope() != null) {
                compute = compute.in(visitLabels(valueCtx.compute_scope().labels()));
            } else {
                throw GraqlException.of(ILLEGAL_GRAMMAR.message(ctx.getText()));
            }
        }

        return compute;
    }

    @Override
    public GraqlCompute.Path visitConditions_path(final GraqlParser.Conditions_pathContext ctx) {
        GraqlCompute.Path compute = new GraqlCompute.Builder().path();

        for (GraqlParser.Input_pathContext pathCtx : ctx.input_path()) {

            if (pathCtx.compute_direction() != null) {
                final String id = pathCtx.compute_direction().IID_().getText();
                if (pathCtx.compute_direction().FROM() != null) {
                    compute = compute.from(id);
                } else if (pathCtx.compute_direction().TO() != null) {
                    compute = compute.to(id);
                }
            } else if (pathCtx.compute_scope() != null) {
                compute = compute.in(visitLabels(pathCtx.compute_scope().labels()));
            } else {
                throw GraqlException.of(ILLEGAL_GRAMMAR.message(ctx.getText()));
            }
        }

        return compute;
    }

    @Override
    public GraqlCompute.Centrality visitConditions_central(final GraqlParser.Conditions_centralContext ctx) {
        GraqlCompute.Centrality compute = new GraqlCompute.Builder().centrality();

        for (GraqlParser.Input_centralContext centralityCtx : ctx.input_central()) {
            if (centralityCtx.compute_target() != null) {
                compute = compute.of(visitLabels(centralityCtx.compute_target().labels()));
            } else if (centralityCtx.compute_scope() != null) {
                compute = compute.in(visitLabels(centralityCtx.compute_scope().labels()));
            } else if (centralityCtx.compute_config() != null) {
                compute = (GraqlCompute.Centrality) setComputeConfig(compute, centralityCtx.compute_config());
            } else {
                throw GraqlException.of(ILLEGAL_GRAMMAR.message(ctx.getText()));
            }
        }

        return compute;
    }

    @Override
    public GraqlCompute.Cluster visitConditions_cluster(final GraqlParser.Conditions_clusterContext ctx) {
        GraqlCompute.Cluster compute = new GraqlCompute.Builder().cluster();

        for (GraqlParser.Input_clusterContext clusterCtx : ctx.input_cluster()) {
            if (clusterCtx.compute_scope() != null) {
                compute = compute.in(visitLabels(clusterCtx.compute_scope().labels()));
            } else if (clusterCtx.compute_config() != null) {
                compute = (GraqlCompute.Cluster) setComputeConfig(compute, clusterCtx.compute_config());
            } else {
                throw GraqlException.of(ILLEGAL_GRAMMAR.message(ctx.getText()));
            }
        }

        return compute;
    }

    private Computable.Configurable setComputeConfig(Computable.Configurable compute, final GraqlParser.Compute_configContext ctx) {
        if (ctx.USING() != null) {
            compute = compute.using(GraqlArg.Algorithm.of(ctx.compute_algorithm().getText()));
        } else if (ctx.WHERE() != null) {
            compute = compute.where(visitCompute_args(ctx.compute_args()));
        }

        return compute;
    }

    @Override
    public List<GraqlCompute.Argument> visitCompute_args(final GraqlParser.Compute_argsContext ctx) {

        final List<GraqlParser.Compute_argContext> argContextList = new ArrayList<>();
        final List<GraqlCompute.Argument> argList = new ArrayList<>();

        if (ctx.compute_arg() != null) {
            argContextList.add(ctx.compute_arg());
        } else if (ctx.compute_args_array() != null) {
            argContextList.addAll(ctx.compute_args_array().compute_arg());
        }

        for (GraqlParser.Compute_argContext argContext : argContextList) {
            if (argContext.MIN_K() != null) {
                argList.add(GraqlCompute.Argument.minK(getLong(argContext.LONG_())));

            } else if (argContext.K() != null) {
                argList.add(GraqlCompute.Argument.k(getLong(argContext.LONG_())));

            } else if (argContext.SIZE() != null) {
                argList.add(GraqlCompute.Argument.size(getLong(argContext.LONG_())));

            } else if (argContext.CONTAINS() != null) {
                argList.add(GraqlCompute.Argument.contains(argContext.IID_().getText()));
            }
        }

        return argList;
    }

    // QUERY PATTERNS ==========================================================

    @Override
    public List<Pattern> visitPatterns(final GraqlParser.PatternsContext ctx) {
        return ctx.pattern().stream().map(this::visitPattern).collect(toList());
    }

    @Override
    public Pattern visitPattern(final GraqlParser.PatternContext ctx) {
        if (ctx.pattern_variable() != null) {
            return visitPattern_variable(ctx.pattern_variable());
        } else if (ctx.pattern_disjunction() != null) {
            return visitPattern_disjunction(ctx.pattern_disjunction());
        } else if (ctx.pattern_conjunction() != null) {
            return visitPattern_conjunction(ctx.pattern_conjunction());
        } else if (ctx.pattern_negation() != null) {
            return visitPattern_negation(ctx.pattern_negation());
        } else {
            throw GraqlException.of(ILLEGAL_GRAMMAR.message(ctx.getText()));
        }
    }

    @Override
<<<<<<< HEAD
    public Disjunction<? extends Pattern> visitPattern_disjunction(final GraqlParser.Pattern_disjunctionContext ctx) {
=======
    public Disjunction<? extends Pattern> visitPattern_disjunction(GraqlParser.Pattern_disjunctionContext ctx) {
>>>>>>> c2549846
        final List<Pattern> patterns = ctx.patterns().stream().map(patternsContext -> {
            final List<Pattern> nested = visitPatterns(patternsContext);
            if (nested.size() > 1) return new Conjunction<>(nested);
            else return nested.get(0);
        }).collect(toList());

        assert patterns.size() > 1;

        return new Disjunction<>(patterns);
    }

    @Override
<<<<<<< HEAD
    public Conjunction<? extends Pattern> visitPattern_conjunction(final GraqlParser.Pattern_conjunctionContext ctx) {
=======
    public Conjunction<? extends Pattern> visitPattern_conjunction(GraqlParser.Pattern_conjunctionContext ctx) {
>>>>>>> c2549846
        return new Conjunction<>(visitPatterns(ctx.patterns()));
    }

    @Override
<<<<<<< HEAD
    public Negation<? extends Pattern> visitPattern_negation(final GraqlParser.Pattern_negationContext ctx) {
=======
    public Negation<? extends Pattern> visitPattern_negation(GraqlParser.Pattern_negationContext ctx) {
>>>>>>> c2549846
        final List<Pattern> patterns = visitPatterns(ctx.patterns());
        if (patterns.size() == 1) return new Negation<>(patterns.get(0));
        else return new Negation<>(new Conjunction<>(patterns));
    }

    // QUERY DEFINABLES ========================================================

    @Override
<<<<<<< HEAD
    public Definable visitDefinable(final GraqlParser.DefinableContext ctx) {
=======
    public Definable visitDefinable(GraqlParser.DefinableContext ctx) {
>>>>>>> c2549846
        if (ctx.variable_type() != null) {
            return visitVariable_type(ctx.variable_type());
        } else {
            return visitSchema_rule(ctx.schema_rule());
        }
    }

    @Override
<<<<<<< HEAD
    public List<Definable> visitDefinables(final GraqlParser.DefinablesContext ctx) {
=======
    public List<Definable> visitDefinables(GraqlParser.DefinablesContext ctx) {
>>>>>>> c2549846
        return ctx.definable().stream().map(this::visitDefinable).collect(toList());
    }


    // VARIABLE PATTERNS =======================================================

    @Override
    public BoundVariable visitPattern_variable(final GraqlParser.Pattern_variableContext ctx) {
        if (ctx.variable_thing_any() != null) {
            return this.visitVariable_thing_any(ctx.variable_thing_any());
        } else if (ctx.variable_type() != null) {
            return visitVariable_type(ctx.variable_type());
        } else if (ctx.variable_concept() != null) {
            return visitVariable_concept(ctx.variable_concept());
        } else {
            throw GraqlException.of(ILLEGAL_GRAMMAR.message(ctx.getText()));
        }
    }

    // CONCEPT VARIABLES =======================================================

    @Override
    public ConceptVariable visitVariable_concept(GraqlParser.Variable_conceptContext ctx) {
        return getVar(ctx.VAR_(0)).is(getVar(ctx.VAR_(1)));
    }

    // TYPE VARIABLES ==========================================================

    @Override
    public TypeVariable visitVariable_type(final GraqlParser.Variable_typeContext ctx) {
        TypeVariable type = visitType_any(ctx.type_any()).apply(
                scopedLabel -> hidden().constrain(new TypeConstraint.Label(scopedLabel.first(), scopedLabel.second())),
                UnboundVariable::toType
        );

        for (GraqlParser.Type_constraintContext constraint : ctx.type_constraint()) {
            if (constraint.ABSTRACT() != null) {
                type = type.isAbstract();
            } else if (constraint.SUB_() != null) {
                final GraqlToken.Constraint sub = GraqlToken.Constraint.of(constraint.SUB_().getText());
                type = type.constrain(new TypeConstraint.Sub(visitType_any(constraint.type_any()), sub == GraqlToken.Constraint.SUBX));
            } else if (constraint.OWNS() != null) {
                final Either<String, UnboundVariable> overridden = constraint.AS() == null ? null : visitType(constraint.type(1));
                type = type.constrain(new TypeConstraint.Owns(visitType(constraint.type(0)), overridden, constraint.IS_KEY() != null));
            } else if (constraint.PLAYS() != null) {
<<<<<<< HEAD
                final Either<String, UnboundVariable> overridden = constraint.AS() == null ? null : visitType(constraint.type(1));
=======
                final Either<String, UnboundVariable> overridden = constraint.AS() == null ? null : visitType(constraint.type(0));
>>>>>>> c2549846
                type = type.constrain(new TypeConstraint.Plays(visitType_scoped(constraint.type_scoped()), overridden));
            } else if (constraint.RELATES() != null) {
                final Either<String, UnboundVariable> overridden = constraint.AS() == null ? null : visitType(constraint.type(1));
                type = type.constrain(new TypeConstraint.Relates(visitType(constraint.type(0)), overridden));
            } else if (constraint.VALUE() != null) {
                type = type.value(GraqlArg.ValueType.of(constraint.value_type().getText()));
            } else if (constraint.REGEX() != null) {
<<<<<<< HEAD
                type = type.regex(visitRegex(constraint.regex()));
=======
                type = type.regex(getRegex(constraint.STRING_()));
>>>>>>> c2549846
            } else if (constraint.TYPE() != null) {
                final Pair<String, String> scopedLabel = visitLabel_any(constraint.label_any());
                type = type.constrain(new TypeConstraint.Label(scopedLabel.first(), scopedLabel.second()));
            } else {
                throw GraqlException.of(ILLEGAL_GRAMMAR.message(constraint.getText()));
            }
        }

        return type;
    }

    // THING VARIABLES =========================================================

    @Override
    public List<ThingVariable<?>> visitVariable_things(final GraqlParser.Variable_thingsContext ctx) {
        return ctx.variable_thing_any().stream().map(this::visitVariable_thing_any).collect(toList());
    }

    @Override
    public ThingVariable<?> visitVariable_thing_any(final GraqlParser.Variable_thing_anyContext ctx) {
        if (ctx.variable_thing() != null) {
            return this.visitVariable_thing(ctx.variable_thing());
        } else if (ctx.variable_relation() != null) {
            return this.visitVariable_relation(ctx.variable_relation());
        } else if (ctx.variable_attribute() != null) {
            return this.visitVariable_attribute(ctx.variable_attribute());
        } else {
            throw GraqlException.of(ILLEGAL_GRAMMAR.message(ctx.getText()));
        }
    }

    @Override
<<<<<<< HEAD
    public ThingVariable.Thing visitVariable_thing(final GraqlParser.Variable_thingContext ctx) {
        final UnboundVariable unscoped = getVar(ctx.VAR_(0));
=======
    public ThingVariable.Thing visitVariable_thing(GraqlParser.Variable_thingContext ctx) {
        final UnboundVariable unscoped = getVar(ctx.VAR_());
>>>>>>> c2549846
        ThingVariable.Thing thing = null;

        if (ctx.ISA_() != null) {
            thing = unscoped.constrain(getIsaConstraint(ctx.ISA_(), ctx.type()));
        } else if (ctx.IID() != null) {
            thing = unscoped.iid(ctx.IID_().getText());
        }

        if (ctx.attributes() != null) {
            for (ThingConstraint.Has hasAttribute : visitAttributes(ctx.attributes())) {
                if (thing == null) thing = unscoped.constrain(hasAttribute);
                else thing = thing.constrain(hasAttribute);
            }
        }
        return thing;
    }

    @Override
<<<<<<< HEAD
    public ThingVariable.Relation visitVariable_relation(final GraqlParser.Variable_relationContext ctx) {
=======
    public ThingVariable.Relation visitVariable_relation(GraqlParser.Variable_relationContext ctx) {
>>>>>>> c2549846
        final UnboundVariable unscoped;
        if (ctx.VAR_() != null) unscoped = getVar(ctx.VAR_());
        else unscoped = hidden();

        ThingVariable.Relation relation = unscoped.constrain(visitRelation(ctx.relation()));
        if (ctx.ISA_() != null) relation = relation.constrain(getIsaConstraint(ctx.ISA_(), ctx.type()));

        if (ctx.attributes() != null) {
            for (ThingConstraint.Has hasAttribute : visitAttributes(ctx.attributes())) {
                relation = relation.constrain(hasAttribute);
            }
        }
        return relation;
    }

    @Override
<<<<<<< HEAD
    public ThingVariable.Attribute visitVariable_attribute(final GraqlParser.Variable_attributeContext ctx) {
=======
    public ThingVariable.Attribute visitVariable_attribute(GraqlParser.Variable_attributeContext ctx) {
>>>>>>> c2549846
        final UnboundVariable unscoped;
        if (ctx.VAR_() != null) unscoped = getVar(ctx.VAR_());
        else unscoped = hidden();

        ThingVariable.Attribute attribute = unscoped.constrain(visitPredicate(ctx.predicate()));
        if (ctx.ISA_() != null) attribute = attribute.constrain(getIsaConstraint(ctx.ISA_(), ctx.type()));

        if (ctx.attributes() != null) {
            for (ThingConstraint.Has hasAttribute : visitAttributes(ctx.attributes())) {
                attribute = attribute.constrain(hasAttribute);
            }
        }
        return attribute;
    }

<<<<<<< HEAD
    private ThingConstraint.Isa getIsaConstraint(final TerminalNode isaToken, final GraqlParser.TypeContext ctx) {
=======
    private ThingConstraint.Isa getIsaConstraint(TerminalNode isaToken, GraqlParser.TypeContext ctx) {
>>>>>>> c2549846
        final GraqlToken.Constraint isa = GraqlToken.Constraint.of(isaToken.getText());

        if (isa != null && isa.equals(GraqlToken.Constraint.ISA)) {
            return new ThingConstraint.Isa(visitType(ctx), false);
        } else if (isa != null && isa.equals(GraqlToken.Constraint.ISAX)) {
            return new ThingConstraint.Isa(visitType(ctx), true);
        } else {
            throw GraqlException.of(ILLEGAL_GRAMMAR.message(ctx.getText()));
        }
    }

    // ATTRIBUTE STATEMENT CONSTRUCT ===============================================

    @Override
    public List<ThingConstraint.Has> visitAttributes(final GraqlParser.AttributesContext ctx) {
        return ctx.attribute().stream().map(this::visitAttribute).collect(toList());
    }

    @Override
<<<<<<< HEAD
    public ThingConstraint.Has visitAttribute(final GraqlParser.AttributeContext ctx) {
        if (ctx.VAR_() != null) {
            return new ThingConstraint.Has(ctx.label().getText(), getVar(ctx.VAR_()));
        } else if (ctx.value() != null) {
            return new ThingConstraint.Has(ctx.label().getText(), new ThingConstraint.Value<>(visitValue(ctx.value())));
        } else {
            throw new IllegalArgumentException("Unrecognised MATCH HAS statement: " + ctx.getText());
        }
=======
    public ThingConstraint.Has visitAttribute(GraqlParser.AttributeContext ctx) {
        if (ctx.label() != null) {
            if (ctx.VAR_() != null) return new ThingConstraint.Has(ctx.label().getText(), getVar(ctx.VAR_()));
            if (ctx.predicate() != null)
                return new ThingConstraint.Has(ctx.label().getText(), visitPredicate(ctx.predicate()));
        } else if (ctx.VAR_() != null) return new ThingConstraint.Has(getVar(ctx.VAR_()));
        throw GraqlException.of(ILLEGAL_GRAMMAR.message(ctx.getText()));
>>>>>>> c2549846
    }

    // RELATION STATEMENT CONSTRUCT ============================================

<<<<<<< HEAD
    public ThingConstraint.Relation visitRelation(final GraqlParser.RelationContext ctx) {
=======
    @Override
    public ThingConstraint.Relation visitRelation(GraqlParser.RelationContext ctx) {
>>>>>>> c2549846
        final List<ThingConstraint.Relation.RolePlayer> rolePlayers = new ArrayList<>();

        for (GraqlParser.Role_playerContext rolePlayerCtx : ctx.role_player()) {
            final UnboundVariable player = getVar(rolePlayerCtx.player().VAR_());
            if (rolePlayerCtx.type() != null) {
                final Either<String, UnboundVariable> roleType = visitType(rolePlayerCtx.type());
                rolePlayers.add(new ThingConstraint.Relation.RolePlayer(roleType, player));
            } else {
                rolePlayers.add(new ThingConstraint.Relation.RolePlayer(player));
            }
        }
        return new ThingConstraint.Relation(rolePlayers);
    }

    // TYPE, LABEL, AND IDENTIFIER CONSTRUCTS ==================================

    @Override
    public Either<Pair<String, String>, UnboundVariable> visitType_any(final GraqlParser.Type_anyContext ctx) {
        if (ctx.VAR_() != null) return Either.second(getVar(ctx.VAR_()));
        else if (ctx.type() != null)
            return visitType(ctx.type()).apply(s -> Either.first(pair(null, s)), Either::second);
        else if (ctx.type_scoped() != null) return visitType_scoped(ctx.type_scoped());
        else return null;
    }

    @Override
    public Either<Pair<String, String>, UnboundVariable> visitType_scoped(final GraqlParser.Type_scopedContext ctx) {
        if (ctx.label_scoped() != null) return Either.first(visitLabel_scoped(ctx.label_scoped()));
        else if (ctx.VAR_() != null) return Either.second(getVar(ctx.VAR_()));
        else return null;
    }

    @Override
    public Either<String, UnboundVariable> visitType(final GraqlParser.TypeContext ctx) {
        if (ctx.label() != null) return Either.first(ctx.label().getText());
        else if (ctx.VAR_() != null) return Either.second(getVar(ctx.VAR_()));
        else return null;
    }

    @Override
    public Pair<String, String> visitLabel_any(final GraqlParser.Label_anyContext ctx) {
        if (ctx.label() != null) return pair(null, ctx.label().getText());
        else if (ctx.label_scoped() != null) return visitLabel_scoped(ctx.label_scoped());
        else return null;
    }

    @Override
<<<<<<< HEAD
    public Pair<String, String> visitLabel_scoped(final GraqlParser.Label_scopedContext ctx) {
=======
    public Pair<String, String> visitLabel_scoped(GraqlParser.Label_scopedContext ctx) {
>>>>>>> c2549846
        final String[] scopedLabel = ctx.getText().split(":");
        return pair(scopedLabel[0], scopedLabel[1]);
    }

    @Override
<<<<<<< HEAD
    public List<String> visitLabels(final GraqlParser.LabelsContext ctx) {
=======
    public List<String> visitLabels(GraqlParser.LabelsContext ctx) {
>>>>>>> c2549846
        final List<GraqlParser.LabelContext> labelsList = new ArrayList<>();
        if (ctx.label() != null) labelsList.add(ctx.label());
        else if (ctx.label_array() != null) labelsList.addAll(ctx.label_array().label());
        return labelsList.stream().map(RuleContext::getText).collect(toList());
    }

    // ATTRIBUTE OPERATION CONSTRUCTS ==========================================

    @Override
<<<<<<< HEAD
    public ValueOperation<?> visitValue(final GraqlParser.ValueContext ctx) {
        if (ctx.assignment() != null) {
            return visitAssignment(ctx.assignment());
        } else if (ctx.comparison() != null) {
            return visitComparison(ctx.comparison());
        } else {
            throw new IllegalArgumentException("Unreconigsed Attribute Operation: " + ctx.getText());
        }
    }

    @Override
    public ValueOperation.Assignment<?> visitAssignment(final GraqlParser.AssignmentContext ctx) {
        final Object value = visitLiteral(ctx.literal());

        if (value instanceof Long) {
            return new ValueOperation.Assignment.Long((Long) value);
        } else if (value instanceof Double) {
            return new ValueOperation.Assignment.Double((Double) value);
        } else if (value instanceof Boolean) {
            return new ValueOperation.Assignment.Boolean((Boolean) value);
        } else if (value instanceof String) {
            return new ValueOperation.Assignment.String((String) value);
        } else if (value instanceof LocalDateTime) {
            return new ValueOperation.Assignment.DateTime((LocalDateTime) value);
        } else {
            throw new IllegalArgumentException("Unrecognised Value Assignment: " + ctx.getText());
        }
    }

    @Override
    public ValueOperation.Comparison<?> visitComparison(final GraqlParser.ComparisonContext ctx) {
        final String comparatorStr;
        final Object value;

        if (ctx.comparator() != null) {
            comparatorStr = ctx.comparator().getText();
        } else if (ctx.CONTAINS() != null) {
            comparatorStr = ctx.CONTAINS().getText();
        } else if (ctx.LIKE() != null) {
            comparatorStr = ctx.LIKE().getText();
        } else {
            throw new IllegalArgumentException("Unrecognised Value Comparison: " + ctx.getText());
        }

        final GraqlToken.Comparator comparator = GraqlToken.Comparator.of(comparatorStr);
        if (comparator == null) {
            throw new IllegalArgumentException("Unrecognised Value Comparator: " + comparatorStr);
        }

        if (ctx.comparable() != null) {
            if (ctx.comparable().literal() != null) {
                value = visitLiteral(ctx.comparable().literal());
            } else if (ctx.comparable().VAR_() != null) {
                value = getVar(ctx.comparable().VAR_());
            } else {
                throw new IllegalArgumentException("Unrecognised Comparable value: " + ctx.comparable().getText());
            }
        } else if (ctx.containable() != null) {
            if (ctx.containable().STRING_() != null) {
                value = getString(ctx.containable().STRING_());
            } else if (ctx.containable().VAR_() != null) {
                value = getVar(ctx.containable().VAR_());
            } else {
                throw new IllegalArgumentException("Unrecognised Containable value: " + ctx.containable().getText());
            }
        } else if (ctx.regex() != null) {
            value = visitRegex(ctx.regex());
        } else {
            throw new IllegalArgumentException("Unrecognised Value Comparison: " + ctx.getText());
        }
=======
    public ThingConstraint.Value<?> visitPredicate(GraqlParser.PredicateContext ctx) {
        final GraqlToken.Predicate predicate;
        final Object value;

        if (ctx.value() != null) {
            predicate = GraqlToken.Predicate.Equality.EQ;
            value = visitValue(ctx.value());
        } else if (ctx.predicate_equality() != null) {
            predicate = GraqlToken.Predicate.Equality.of(ctx.predicate_equality().getText());
            if (ctx.predicate_value().value() != null) value = visitValue(ctx.predicate_value().value());
            else if (ctx.predicate_value().VAR_() != null) value = getVar(ctx.predicate_value().VAR_());
            else throw GraqlException.of(ILLEGAL_STATE);
        } else if (ctx.predicate_substring() != null) {
            predicate = GraqlToken.Predicate.SubString.of(ctx.predicate_substring().getText());
            if (ctx.predicate_substring().LIKE() != null) value = getRegex(ctx.STRING_());
            else value = getString(ctx.STRING_());
        } else throw GraqlException.of(ILLEGAL_STATE);

        assert predicate != null;
>>>>>>> c2549846

        if (value instanceof Long) {
            return new ThingConstraint.Value.Long(predicate.asEquality(), (Long) value);
        } else if (value instanceof Double) {
            return new ThingConstraint.Value.Double(predicate.asEquality(), (Double) value);
        } else if (value instanceof Boolean) {
            return new ThingConstraint.Value.Boolean(predicate.asEquality(), (Boolean) value);
        } else if (value instanceof String) {
            return new ThingConstraint.Value.String(predicate, (String) value);
        } else if (value instanceof LocalDateTime) {
            return new ThingConstraint.Value.DateTime(predicate.asEquality(), (LocalDateTime) value);
        } else if (value instanceof UnboundVariable) {
            return new ThingConstraint.Value.Variable(predicate.asEquality(), (UnboundVariable) value);
        } else {
            throw GraqlException.of(ILLEGAL_GRAMMAR.message(ctx.getText()));
        }
    }

    // LITERAL INPUT VALUES ====================================================

<<<<<<< HEAD
    @Override
    public String visitRegex(final GraqlParser.RegexContext ctx) {
        return unescapeRegex(unquoteString(ctx.STRING_()));
=======
    public String getRegex(TerminalNode string) {
        return unescapeRegex(unquoteString(string));
>>>>>>> c2549846
    }

    @Override
    public GraqlArg.ValueType visitValue_type(final GraqlParser.Value_typeContext valueClass) {
        if (valueClass.BOOLEAN() != null) {
            return GraqlArg.ValueType.BOOLEAN;
        } else if (valueClass.DATETIME() != null) {
            return GraqlArg.ValueType.DATETIME;
        } else if (valueClass.DOUBLE() != null) {
            return GraqlArg.ValueType.DOUBLE;
        } else if (valueClass.LONG() != null) {
            return GraqlArg.ValueType.LONG;
        } else if (valueClass.STRING() != null) {
            return GraqlArg.ValueType.STRING;
        } else {
            throw GraqlException.of(ILLEGAL_GRAMMAR.message(valueClass));
        }
    }

    @Override
<<<<<<< HEAD
    public Object visitLiteral(final GraqlParser.LiteralContext ctx) {
=======
    public Object visitValue(GraqlParser.ValueContext ctx) {
>>>>>>> c2549846
        if (ctx.STRING_() != null) {
            return getString(ctx.STRING_());

        } else if (ctx.LONG_() != null) {
            return getLong(ctx.LONG_());

        } else if (ctx.DOUBLE_() != null) {
            return getDouble(ctx.DOUBLE_());

        } else if (ctx.BOOLEAN_() != null) {
            return getBoolean(ctx.BOOLEAN_());

        } else if (ctx.DATE_() != null) {
            return getDate(ctx.DATE_());

        } else if (ctx.DATETIME_() != null) {
            return getDateTime(ctx.DATETIME_());

        } else {
            throw GraqlException.of(ILLEGAL_GRAMMAR.message(ctx.getText()));
        }
    }

<<<<<<< HEAD
    private String getString(final TerminalNode string) {
=======
    private String getString(TerminalNode string) {
        String str = string.getText();
        assert str.length() >= 2;
        GraqlToken.Char start = GraqlToken.Char.of(str.substring(0, 1));
        GraqlToken.Char end = GraqlToken.Char.of(str.substring(str.length() - 1));
        assert start != null && end != null;
        assert start.equals(GraqlToken.Char.QUOTE_DOUBLE) || start.equals(GraqlToken.Char.QUOTE_SINGLE);
        assert end.equals(GraqlToken.Char.QUOTE_DOUBLE) || end.equals(GraqlToken.Char.QUOTE_SINGLE);

>>>>>>> c2549846
        // Remove surrounding quotes
        return unquoteString(string);
    }

    private String unquoteString(final TerminalNode string) {
        return string.getText().substring(1, string.getText().length() - 1);
    }

<<<<<<< HEAD
    private long getLong(final TerminalNode number) {
        return Long.parseLong(number.getText());
    }

    private double getDouble(final TerminalNode real) {
        return Double.parseDouble(real.getText());
    }

    private boolean getBoolean(final TerminalNode bool) {
=======
    private long getLong(TerminalNode number) {
        try {
            return Long.parseLong(number.getText());
        }
        catch (NumberFormatException e) {
            throw GraqlException.of(ILLEGAL_GRAMMAR.message(number.getText()));
        }
    }

    private double getDouble(TerminalNode real) {
        try {
            return Double.parseDouble(real.getText());
        } catch (NumberFormatException e) {
            throw GraqlException.of(ILLEGAL_GRAMMAR.message(real.getText()));
        }
    }

    private boolean getBoolean(TerminalNode bool) {
>>>>>>> c2549846
        final GraqlToken.Literal literal = GraqlToken.Literal.of(bool.getText());

        if (literal != null && literal.equals(GraqlToken.Literal.TRUE)) {
            return true;

        } else if (literal != null && literal.equals(GraqlToken.Literal.FALSE)) {
            return false;

        } else {
            throw GraqlException.of(ILLEGAL_GRAMMAR.message(bool.getText()));
        }
    }

<<<<<<< HEAD
    private LocalDateTime getDate(final TerminalNode date) {
        return LocalDate.parse(date.getText(), DateTimeFormatter.ISO_LOCAL_DATE).atStartOfDay();
    }

    private LocalDateTime getDateTime(final TerminalNode dateTime) {
        return LocalDateTime.parse(dateTime.getText(), DateTimeFormatter.ISO_LOCAL_DATE_TIME);
=======
    private LocalDateTime getDate(TerminalNode date) {
        try {
            return LocalDate.parse(date.getText(), DateTimeFormatter.ISO_LOCAL_DATE).atStartOfDay();
        } catch (DateTimeParseException e) {
            throw GraqlException.of(ILLEGAL_GRAMMAR.message(date.getText()));
        }
    }

    private LocalDateTime getDateTime(TerminalNode dateTime) {
        try {
            return LocalDateTime.parse(dateTime.getText(), DateTimeFormatter.ISO_LOCAL_DATE_TIME);
        } catch (DateTimeParseException e) {
            throw GraqlException.of(ILLEGAL_GRAMMAR.message(dateTime.getText()));
        }
>>>>>>> c2549846
    }
}<|MERGE_RESOLUTION|>--- conflicted
+++ resolved
@@ -32,10 +32,6 @@
 import graql.lang.pattern.Pattern;
 import graql.lang.pattern.constraint.ThingConstraint;
 import graql.lang.pattern.constraint.TypeConstraint;
-<<<<<<< HEAD
-import graql.lang.pattern.constraint.ValueOperation;
-=======
->>>>>>> c2549846
 import graql.lang.pattern.schema.Rule;
 import graql.lang.pattern.variable.BoundVariable;
 import graql.lang.pattern.variable.ConceptVariable;
@@ -103,11 +99,7 @@
     }
 
     private <CONTEXT extends ParserRuleContext, RETURN> RETURN parse(
-<<<<<<< HEAD
-            final String graqlString, final Function<GraqlParser, CONTEXT> parserMethod, final Function<CONTEXT, RETURN> visitor
-=======
             String graqlString, Function<GraqlParser, CONTEXT> parserMethod, Function<CONTEXT, RETURN> visitor
->>>>>>> c2549846
     ) {
         if (graqlString == null || graqlString.isEmpty()) {
             throw GraqlException.of("Query String is NULL or Empty");
@@ -151,38 +143,11 @@
     }
 
     @SuppressWarnings("unchecked")
-<<<<<<< HEAD
-    public <T extends GraqlQuery> T parseQueryEOF(final String queryString) {
-=======
     public <T extends GraqlQuery> T parseQueryEOF(String queryString) {
->>>>>>> c2549846
         return (T) parse(queryString, GraqlParser::eof_query, this::visitEof_query);
     }
 
     @SuppressWarnings("unchecked")
-<<<<<<< HEAD
-    public <T extends GraqlQuery> Stream<T> parseQueriesEOF(final String queryString) {
-        return (Stream<T>) parse(queryString, GraqlParser::eof_queries, this::visitEof_queries);
-    }
-
-    public Pattern parsePatternEOF(final String patternString) {
-        return parse(patternString, GraqlParser::eof_pattern, this::visitEof_pattern);
-    }
-
-    public List<? extends Pattern> parsePatternsEOF(final String patternsString) {
-        return parse(patternsString, GraqlParser::eof_patterns, this::visitEof_patterns);
-    }
-
-    public List<Definable> parseDefinablesEOF(final String definablesString) {
-        return parse(definablesString, GraqlParser::eof_definables, this::visitEof_definables);
-    }
-
-    public BoundVariable parseVariableEOF(final String variableString) {
-        return parse(variableString, GraqlParser::eof_variable, this::visitEof_variable);
-    }
-
-    public Definable parseSchemaRuleEOF(final String ruleString) {
-=======
     public <T extends GraqlQuery> Stream<T> parseQueriesEOF(String queryString) {
         return (Stream<T>) parse(queryString, GraqlParser::eof_queries, this::visitEof_queries);
     }
@@ -204,13 +169,12 @@
     }
 
     public Definable parseSchemaRuleEOF(String ruleString) {
->>>>>>> c2549846
         return parse(ruleString, GraqlParser::eof_schema_rule, this::visitEof_schema_rule);
     }
 
     // GLOBAL HELPER METHODS ===================================================
 
-    private UnboundVariable getVar(final TerminalNode variable) {
+    private UnboundVariable getVar(TerminalNode variable) {
         // Remove '$' prefix
         final String name = variable.getSymbol().getText().substring(1);
 
@@ -224,64 +188,44 @@
     // PARSER VISITORS =========================================================
 
     @Override
-    public GraqlQuery visitEof_query(final GraqlParser.Eof_queryContext ctx) {
+    public GraqlQuery visitEof_query(GraqlParser.Eof_queryContext ctx) {
         return visitQuery(ctx.query());
     }
 
     @Override
-<<<<<<< HEAD
-    public Stream<? extends GraqlQuery> visitEof_queries(final GraqlParser.Eof_queriesContext ctx) {
-=======
     public Stream<? extends GraqlQuery> visitEof_queries(GraqlParser.Eof_queriesContext ctx) {
->>>>>>> c2549846
         return ctx.query().stream().map(this::visitQuery);
     }
 
     @Override
-    public Pattern visitEof_pattern(final GraqlParser.Eof_patternContext ctx) {
+    public Pattern visitEof_pattern(GraqlParser.Eof_patternContext ctx) {
         return visitPattern(ctx.pattern());
     }
 
     @Override
-<<<<<<< HEAD
-    public List<? extends Pattern> visitEof_patterns(final GraqlParser.Eof_patternsContext ctx) {
-=======
     public List<? extends Pattern> visitEof_patterns(GraqlParser.Eof_patternsContext ctx) {
->>>>>>> c2549846
         return visitPatterns(ctx.patterns());
     }
 
     @Override
-<<<<<<< HEAD
-    public List<Definable> visitEof_definables(final GraqlParser.Eof_definablesContext ctx) {
-=======
     public List<Definable> visitEof_definables(GraqlParser.Eof_definablesContext ctx) {
->>>>>>> c2549846
         return ctx.definables().definable().stream().map(this::visitDefinable).collect(toList());
     }
 
     @Override
-<<<<<<< HEAD
-    public BoundVariable visitEof_variable(final GraqlParser.Eof_variableContext ctx) {
-=======
     public BoundVariable visitEof_variable(GraqlParser.Eof_variableContext ctx) {
->>>>>>> c2549846
         return visitPattern_variable(ctx.pattern_variable());
     }
 
     @Override
-<<<<<<< HEAD
-    public Rule visitEof_schema_rule(final GraqlParser.Eof_schema_ruleContext ctx) {
-=======
     public Rule visitEof_schema_rule(GraqlParser.Eof_schema_ruleContext ctx) {
->>>>>>> c2549846
         return visitSchema_rule(ctx.schema_rule());
     }
 
     // GRAQL QUERIES ===========================================================
 
     @Override
-    public GraqlQuery visitQuery(final GraqlParser.QueryContext ctx) {
+    public GraqlQuery visitQuery(GraqlParser.QueryContext ctx) {
         if (ctx.query_define() != null) {
             return visitQuery_define(ctx.query_define());
 
@@ -314,40 +258,18 @@
     }
 
     @Override
-<<<<<<< HEAD
-    public GraqlDefine visitQuery_define(final GraqlParser.Query_defineContext ctx) {
-=======
     public GraqlDefine visitQuery_define(GraqlParser.Query_defineContext ctx) {
->>>>>>> c2549846
         final List<Definable> definables = visitDefinables(ctx.definables());
         return new GraqlDefine(definables);
     }
 
     @Override
-<<<<<<< HEAD
-    public GraqlUndefine visitQuery_undefine(final GraqlParser.Query_undefineContext ctx) {
-=======
     public GraqlUndefine visitQuery_undefine(GraqlParser.Query_undefineContext ctx) {
->>>>>>> c2549846
         final List<Definable> definables = visitDefinables(ctx.definables());
         return new GraqlUndefine(definables);
     }
 
     @Override
-<<<<<<< HEAD
-    public Rule visitSchema_rule(final GraqlParser.Schema_ruleContext ctx) {
-        final String label = ctx.label().getText();
-        final Rule rule = new Rule(label);
-        if (ctx.patterns() != null) {
-            final List<? extends Pattern> when = visitPatterns(ctx.patterns());
-            rule.when(new Conjunction<>(when));
-        }
-        if (ctx.variable_thing_any() != null) {
-            final ThingVariable<?> then = visitVariable_thing_any(ctx.variable_thing_any());
-            rule.then(then);
-        }
-        return rule;
-=======
     public Rule visitSchema_rule(GraqlParser.Schema_ruleContext ctx) {
         final String label = ctx.label().getText();
         if (ctx.patterns() != null && ctx.variable_thing_any() != null) {
@@ -357,11 +279,10 @@
         } else {
             return new Rule(label);
         }
->>>>>>> c2549846
-    }
-
-    @Override
-    public GraqlInsert visitQuery_insert(final GraqlParser.Query_insertContext ctx) {
+    }
+
+    @Override
+    public GraqlInsert visitQuery_insert(GraqlParser.Query_insertContext ctx) {
         if (ctx.patterns() != null) {
             return new GraqlMatch.Unfiltered(visitPatterns(ctx.patterns()))
                     .insert(visitVariable_things(ctx.variable_things()));
@@ -371,10 +292,6 @@
     }
 
     @Override
-<<<<<<< HEAD
-    public GraqlDelete visitQuery_delete(final GraqlParser.Query_deleteContext ctx) {
-        return new GraqlMatch.Unfiltered(visitPatterns(ctx.patterns())).delete(visitVariable_things(ctx.variable_things()));
-=======
     public Either<GraqlDelete, GraqlUpdate> visitQuery_delete_or_update(GraqlParser.Query_delete_or_updateContext ctx) {
         GraqlDelete delete = new GraqlMatch.Unfiltered(visitPatterns(ctx.patterns()))
                 .delete(visitVariable_things(ctx.variable_things(0)));
@@ -384,11 +301,10 @@
             assert ctx.variable_things().size() == 2;
             return Either.second(delete.insert(visitVariable_things(ctx.variable_things(1))));
         }
->>>>>>> c2549846
-    }
-
-    @Override
-    public GraqlMatch visitQuery_match(final GraqlParser.Query_matchContext ctx) {
+    }
+
+    @Override
+    public GraqlMatch visitQuery_match(GraqlParser.Query_matchContext ctx) {
         GraqlMatch match = new GraqlMatch.Unfiltered(visitPatterns(ctx.patterns()));
 
         if (ctx.filters() != null) {
@@ -419,13 +335,8 @@
      * @return An AggregateQuery object
      */
     @Override
-<<<<<<< HEAD
-    public GraqlMatch.Aggregate visitQuery_match_aggregate(final GraqlParser.Query_match_aggregateContext ctx) {
-        final GraqlParser.Function_aggregateContext function = ctx.function_aggregate();
-=======
     public GraqlMatch.Aggregate visitQuery_match_aggregate(GraqlParser.Query_match_aggregateContext ctx) {
         final GraqlParser.Match_aggregateContext function = ctx.match_aggregate();
->>>>>>> c2549846
 
         return visitQuery_match(ctx.query_match()).aggregate(
                 GraqlToken.Aggregate.Method.of(function.aggregate_method().getText()),
@@ -434,26 +345,15 @@
     }
 
     @Override
-<<<<<<< HEAD
-    public GraqlMatch.Group visitQuery_match_group(final GraqlParser.Query_match_groupContext ctx) {
-        final UnboundVariable var = getVar(ctx.function_group().VAR_());
-=======
     public GraqlMatch.Group visitQuery_match_group(GraqlParser.Query_match_groupContext ctx) {
         final UnboundVariable var = getVar(ctx.match_group().VAR_());
->>>>>>> c2549846
         return visitQuery_match(ctx.query_match()).group(var);
     }
 
     @Override
-<<<<<<< HEAD
-    public GraqlMatch.Group.Aggregate visitQuery_match_group_agg(final GraqlParser.Query_match_group_aggContext ctx) {
-        final UnboundVariable var = getVar(ctx.function_group().VAR_());
-        final GraqlParser.Function_aggregateContext function = ctx.function_aggregate();
-=======
     public GraqlMatch.Group.Aggregate visitQuery_match_group_agg(GraqlParser.Query_match_group_aggContext ctx) {
         final UnboundVariable var = getVar(ctx.match_group().VAR_());
         final GraqlParser.Match_aggregateContext function = ctx.match_aggregate();
->>>>>>> c2549846
 
         return visitQuery_match(ctx.query_match()).group(var).aggregate(
                 GraqlToken.Aggregate.Method.of(function.aggregate_method().getText()),
@@ -464,18 +364,14 @@
     // GET QUERY MODIFIERS ==========================================
 
     @Override
-<<<<<<< HEAD
-    public List<UnboundVariable> visitGet(final GraqlParser.GetContext ctx) {
-=======
     public List<UnboundVariable> visitGet(GraqlParser.GetContext ctx) {
->>>>>>> c2549846
         return ctx.VAR_().stream().map(this::getVar).collect(toList());
     }
 
     // COMPUTE QUERY ===========================================================
 
     @Override
-    public GraqlCompute visitQuery_compute(final GraqlParser.Query_computeContext ctx) {
+    public GraqlCompute visitQuery_compute(GraqlParser.Query_computeContext ctx) {
 
         if (ctx.compute_conditions().conditions_count() != null) {
             return visitConditions_count(ctx.compute_conditions().conditions_count());
@@ -493,7 +389,7 @@
     }
 
     @Override
-    public GraqlCompute.Statistics.Count visitConditions_count(final GraqlParser.Conditions_countContext ctx) {
+    public GraqlCompute.Statistics.Count visitConditions_count(GraqlParser.Conditions_countContext ctx) {
         GraqlCompute.Statistics.Count compute = new GraqlCompute.Builder().count();
         if (ctx.input_count() != null) {
             compute = compute.in(visitLabels(ctx.input_count().compute_scope().labels()));
@@ -502,7 +398,7 @@
     }
 
     @Override
-    public GraqlCompute.Statistics.Value visitConditions_value(final GraqlParser.Conditions_valueContext ctx) {
+    public GraqlCompute.Statistics.Value visitConditions_value(GraqlParser.Conditions_valueContext ctx) {
         GraqlCompute.Statistics.Value compute;
         final GraqlToken.Compute.Method method = GraqlToken.Compute.Method.of(ctx.compute_method().getText());
 
@@ -538,7 +434,7 @@
     }
 
     @Override
-    public GraqlCompute.Path visitConditions_path(final GraqlParser.Conditions_pathContext ctx) {
+    public GraqlCompute.Path visitConditions_path(GraqlParser.Conditions_pathContext ctx) {
         GraqlCompute.Path compute = new GraqlCompute.Builder().path();
 
         for (GraqlParser.Input_pathContext pathCtx : ctx.input_path()) {
@@ -561,7 +457,7 @@
     }
 
     @Override
-    public GraqlCompute.Centrality visitConditions_central(final GraqlParser.Conditions_centralContext ctx) {
+    public GraqlCompute.Centrality visitConditions_central(GraqlParser.Conditions_centralContext ctx) {
         GraqlCompute.Centrality compute = new GraqlCompute.Builder().centrality();
 
         for (GraqlParser.Input_centralContext centralityCtx : ctx.input_central()) {
@@ -580,7 +476,7 @@
     }
 
     @Override
-    public GraqlCompute.Cluster visitConditions_cluster(final GraqlParser.Conditions_clusterContext ctx) {
+    public GraqlCompute.Cluster visitConditions_cluster(GraqlParser.Conditions_clusterContext ctx) {
         GraqlCompute.Cluster compute = new GraqlCompute.Builder().cluster();
 
         for (GraqlParser.Input_clusterContext clusterCtx : ctx.input_cluster()) {
@@ -596,7 +492,7 @@
         return compute;
     }
 
-    private Computable.Configurable setComputeConfig(Computable.Configurable compute, final GraqlParser.Compute_configContext ctx) {
+    private Computable.Configurable setComputeConfig(Computable.Configurable compute, GraqlParser.Compute_configContext ctx) {
         if (ctx.USING() != null) {
             compute = compute.using(GraqlArg.Algorithm.of(ctx.compute_algorithm().getText()));
         } else if (ctx.WHERE() != null) {
@@ -607,7 +503,7 @@
     }
 
     @Override
-    public List<GraqlCompute.Argument> visitCompute_args(final GraqlParser.Compute_argsContext ctx) {
+    public List<GraqlCompute.Argument> visitCompute_args(GraqlParser.Compute_argsContext ctx) {
 
         final List<GraqlParser.Compute_argContext> argContextList = new ArrayList<>();
         final List<GraqlCompute.Argument> argList = new ArrayList<>();
@@ -639,12 +535,12 @@
     // QUERY PATTERNS ==========================================================
 
     @Override
-    public List<Pattern> visitPatterns(final GraqlParser.PatternsContext ctx) {
+    public List<Pattern> visitPatterns(GraqlParser.PatternsContext ctx) {
         return ctx.pattern().stream().map(this::visitPattern).collect(toList());
     }
 
     @Override
-    public Pattern visitPattern(final GraqlParser.PatternContext ctx) {
+    public Pattern visitPattern(GraqlParser.PatternContext ctx) {
         if (ctx.pattern_variable() != null) {
             return visitPattern_variable(ctx.pattern_variable());
         } else if (ctx.pattern_disjunction() != null) {
@@ -659,11 +555,7 @@
     }
 
     @Override
-<<<<<<< HEAD
-    public Disjunction<? extends Pattern> visitPattern_disjunction(final GraqlParser.Pattern_disjunctionContext ctx) {
-=======
     public Disjunction<? extends Pattern> visitPattern_disjunction(GraqlParser.Pattern_disjunctionContext ctx) {
->>>>>>> c2549846
         final List<Pattern> patterns = ctx.patterns().stream().map(patternsContext -> {
             final List<Pattern> nested = visitPatterns(patternsContext);
             if (nested.size() > 1) return new Conjunction<>(nested);
@@ -676,20 +568,12 @@
     }
 
     @Override
-<<<<<<< HEAD
-    public Conjunction<? extends Pattern> visitPattern_conjunction(final GraqlParser.Pattern_conjunctionContext ctx) {
-=======
     public Conjunction<? extends Pattern> visitPattern_conjunction(GraqlParser.Pattern_conjunctionContext ctx) {
->>>>>>> c2549846
         return new Conjunction<>(visitPatterns(ctx.patterns()));
     }
 
     @Override
-<<<<<<< HEAD
-    public Negation<? extends Pattern> visitPattern_negation(final GraqlParser.Pattern_negationContext ctx) {
-=======
     public Negation<? extends Pattern> visitPattern_negation(GraqlParser.Pattern_negationContext ctx) {
->>>>>>> c2549846
         final List<Pattern> patterns = visitPatterns(ctx.patterns());
         if (patterns.size() == 1) return new Negation<>(patterns.get(0));
         else return new Negation<>(new Conjunction<>(patterns));
@@ -698,11 +582,7 @@
     // QUERY DEFINABLES ========================================================
 
     @Override
-<<<<<<< HEAD
-    public Definable visitDefinable(final GraqlParser.DefinableContext ctx) {
-=======
     public Definable visitDefinable(GraqlParser.DefinableContext ctx) {
->>>>>>> c2549846
         if (ctx.variable_type() != null) {
             return visitVariable_type(ctx.variable_type());
         } else {
@@ -711,11 +591,7 @@
     }
 
     @Override
-<<<<<<< HEAD
-    public List<Definable> visitDefinables(final GraqlParser.DefinablesContext ctx) {
-=======
     public List<Definable> visitDefinables(GraqlParser.DefinablesContext ctx) {
->>>>>>> c2549846
         return ctx.definable().stream().map(this::visitDefinable).collect(toList());
     }
 
@@ -723,7 +599,7 @@
     // VARIABLE PATTERNS =======================================================
 
     @Override
-    public BoundVariable visitPattern_variable(final GraqlParser.Pattern_variableContext ctx) {
+    public BoundVariable visitPattern_variable(GraqlParser.Pattern_variableContext ctx) {
         if (ctx.variable_thing_any() != null) {
             return this.visitVariable_thing_any(ctx.variable_thing_any());
         } else if (ctx.variable_type() != null) {
@@ -745,7 +621,7 @@
     // TYPE VARIABLES ==========================================================
 
     @Override
-    public TypeVariable visitVariable_type(final GraqlParser.Variable_typeContext ctx) {
+    public TypeVariable visitVariable_type(GraqlParser.Variable_typeContext ctx) {
         TypeVariable type = visitType_any(ctx.type_any()).apply(
                 scopedLabel -> hidden().constrain(new TypeConstraint.Label(scopedLabel.first(), scopedLabel.second())),
                 UnboundVariable::toType
@@ -761,11 +637,7 @@
                 final Either<String, UnboundVariable> overridden = constraint.AS() == null ? null : visitType(constraint.type(1));
                 type = type.constrain(new TypeConstraint.Owns(visitType(constraint.type(0)), overridden, constraint.IS_KEY() != null));
             } else if (constraint.PLAYS() != null) {
-<<<<<<< HEAD
-                final Either<String, UnboundVariable> overridden = constraint.AS() == null ? null : visitType(constraint.type(1));
-=======
                 final Either<String, UnboundVariable> overridden = constraint.AS() == null ? null : visitType(constraint.type(0));
->>>>>>> c2549846
                 type = type.constrain(new TypeConstraint.Plays(visitType_scoped(constraint.type_scoped()), overridden));
             } else if (constraint.RELATES() != null) {
                 final Either<String, UnboundVariable> overridden = constraint.AS() == null ? null : visitType(constraint.type(1));
@@ -773,11 +645,7 @@
             } else if (constraint.VALUE() != null) {
                 type = type.value(GraqlArg.ValueType.of(constraint.value_type().getText()));
             } else if (constraint.REGEX() != null) {
-<<<<<<< HEAD
-                type = type.regex(visitRegex(constraint.regex()));
-=======
                 type = type.regex(getRegex(constraint.STRING_()));
->>>>>>> c2549846
             } else if (constraint.TYPE() != null) {
                 final Pair<String, String> scopedLabel = visitLabel_any(constraint.label_any());
                 type = type.constrain(new TypeConstraint.Label(scopedLabel.first(), scopedLabel.second()));
@@ -792,12 +660,12 @@
     // THING VARIABLES =========================================================
 
     @Override
-    public List<ThingVariable<?>> visitVariable_things(final GraqlParser.Variable_thingsContext ctx) {
+    public List<ThingVariable<?>> visitVariable_things(GraqlParser.Variable_thingsContext ctx) {
         return ctx.variable_thing_any().stream().map(this::visitVariable_thing_any).collect(toList());
     }
 
     @Override
-    public ThingVariable<?> visitVariable_thing_any(final GraqlParser.Variable_thing_anyContext ctx) {
+    public ThingVariable<?> visitVariable_thing_any(GraqlParser.Variable_thing_anyContext ctx) {
         if (ctx.variable_thing() != null) {
             return this.visitVariable_thing(ctx.variable_thing());
         } else if (ctx.variable_relation() != null) {
@@ -810,13 +678,8 @@
     }
 
     @Override
-<<<<<<< HEAD
-    public ThingVariable.Thing visitVariable_thing(final GraqlParser.Variable_thingContext ctx) {
-        final UnboundVariable unscoped = getVar(ctx.VAR_(0));
-=======
     public ThingVariable.Thing visitVariable_thing(GraqlParser.Variable_thingContext ctx) {
         final UnboundVariable unscoped = getVar(ctx.VAR_());
->>>>>>> c2549846
         ThingVariable.Thing thing = null;
 
         if (ctx.ISA_() != null) {
@@ -835,11 +698,7 @@
     }
 
     @Override
-<<<<<<< HEAD
-    public ThingVariable.Relation visitVariable_relation(final GraqlParser.Variable_relationContext ctx) {
-=======
     public ThingVariable.Relation visitVariable_relation(GraqlParser.Variable_relationContext ctx) {
->>>>>>> c2549846
         final UnboundVariable unscoped;
         if (ctx.VAR_() != null) unscoped = getVar(ctx.VAR_());
         else unscoped = hidden();
@@ -856,11 +715,7 @@
     }
 
     @Override
-<<<<<<< HEAD
-    public ThingVariable.Attribute visitVariable_attribute(final GraqlParser.Variable_attributeContext ctx) {
-=======
     public ThingVariable.Attribute visitVariable_attribute(GraqlParser.Variable_attributeContext ctx) {
->>>>>>> c2549846
         final UnboundVariable unscoped;
         if (ctx.VAR_() != null) unscoped = getVar(ctx.VAR_());
         else unscoped = hidden();
@@ -876,11 +731,7 @@
         return attribute;
     }
 
-<<<<<<< HEAD
-    private ThingConstraint.Isa getIsaConstraint(final TerminalNode isaToken, final GraqlParser.TypeContext ctx) {
-=======
     private ThingConstraint.Isa getIsaConstraint(TerminalNode isaToken, GraqlParser.TypeContext ctx) {
->>>>>>> c2549846
         final GraqlToken.Constraint isa = GraqlToken.Constraint.of(isaToken.getText());
 
         if (isa != null && isa.equals(GraqlToken.Constraint.ISA)) {
@@ -895,21 +746,11 @@
     // ATTRIBUTE STATEMENT CONSTRUCT ===============================================
 
     @Override
-    public List<ThingConstraint.Has> visitAttributes(final GraqlParser.AttributesContext ctx) {
+    public List<ThingConstraint.Has> visitAttributes(GraqlParser.AttributesContext ctx) {
         return ctx.attribute().stream().map(this::visitAttribute).collect(toList());
     }
 
     @Override
-<<<<<<< HEAD
-    public ThingConstraint.Has visitAttribute(final GraqlParser.AttributeContext ctx) {
-        if (ctx.VAR_() != null) {
-            return new ThingConstraint.Has(ctx.label().getText(), getVar(ctx.VAR_()));
-        } else if (ctx.value() != null) {
-            return new ThingConstraint.Has(ctx.label().getText(), new ThingConstraint.Value<>(visitValue(ctx.value())));
-        } else {
-            throw new IllegalArgumentException("Unrecognised MATCH HAS statement: " + ctx.getText());
-        }
-=======
     public ThingConstraint.Has visitAttribute(GraqlParser.AttributeContext ctx) {
         if (ctx.label() != null) {
             if (ctx.VAR_() != null) return new ThingConstraint.Has(ctx.label().getText(), getVar(ctx.VAR_()));
@@ -917,17 +758,12 @@
                 return new ThingConstraint.Has(ctx.label().getText(), visitPredicate(ctx.predicate()));
         } else if (ctx.VAR_() != null) return new ThingConstraint.Has(getVar(ctx.VAR_()));
         throw GraqlException.of(ILLEGAL_GRAMMAR.message(ctx.getText()));
->>>>>>> c2549846
     }
 
     // RELATION STATEMENT CONSTRUCT ============================================
 
-<<<<<<< HEAD
-    public ThingConstraint.Relation visitRelation(final GraqlParser.RelationContext ctx) {
-=======
     @Override
     public ThingConstraint.Relation visitRelation(GraqlParser.RelationContext ctx) {
->>>>>>> c2549846
         final List<ThingConstraint.Relation.RolePlayer> rolePlayers = new ArrayList<>();
 
         for (GraqlParser.Role_playerContext rolePlayerCtx : ctx.role_player()) {
@@ -945,7 +781,7 @@
     // TYPE, LABEL, AND IDENTIFIER CONSTRUCTS ==================================
 
     @Override
-    public Either<Pair<String, String>, UnboundVariable> visitType_any(final GraqlParser.Type_anyContext ctx) {
+    public Either<Pair<String, String>, UnboundVariable> visitType_any(GraqlParser.Type_anyContext ctx) {
         if (ctx.VAR_() != null) return Either.second(getVar(ctx.VAR_()));
         else if (ctx.type() != null)
             return visitType(ctx.type()).apply(s -> Either.first(pair(null, s)), Either::second);
@@ -954,42 +790,34 @@
     }
 
     @Override
-    public Either<Pair<String, String>, UnboundVariable> visitType_scoped(final GraqlParser.Type_scopedContext ctx) {
+    public Either<Pair<String, String>, UnboundVariable> visitType_scoped(GraqlParser.Type_scopedContext ctx) {
         if (ctx.label_scoped() != null) return Either.first(visitLabel_scoped(ctx.label_scoped()));
         else if (ctx.VAR_() != null) return Either.second(getVar(ctx.VAR_()));
         else return null;
     }
 
     @Override
-    public Either<String, UnboundVariable> visitType(final GraqlParser.TypeContext ctx) {
+    public Either<String, UnboundVariable> visitType(GraqlParser.TypeContext ctx) {
         if (ctx.label() != null) return Either.first(ctx.label().getText());
         else if (ctx.VAR_() != null) return Either.second(getVar(ctx.VAR_()));
         else return null;
     }
 
     @Override
-    public Pair<String, String> visitLabel_any(final GraqlParser.Label_anyContext ctx) {
+    public Pair<String, String> visitLabel_any(GraqlParser.Label_anyContext ctx) {
         if (ctx.label() != null) return pair(null, ctx.label().getText());
         else if (ctx.label_scoped() != null) return visitLabel_scoped(ctx.label_scoped());
         else return null;
     }
 
     @Override
-<<<<<<< HEAD
-    public Pair<String, String> visitLabel_scoped(final GraqlParser.Label_scopedContext ctx) {
-=======
     public Pair<String, String> visitLabel_scoped(GraqlParser.Label_scopedContext ctx) {
->>>>>>> c2549846
         final String[] scopedLabel = ctx.getText().split(":");
         return pair(scopedLabel[0], scopedLabel[1]);
     }
 
     @Override
-<<<<<<< HEAD
-    public List<String> visitLabels(final GraqlParser.LabelsContext ctx) {
-=======
     public List<String> visitLabels(GraqlParser.LabelsContext ctx) {
->>>>>>> c2549846
         final List<GraqlParser.LabelContext> labelsList = new ArrayList<>();
         if (ctx.label() != null) labelsList.add(ctx.label());
         else if (ctx.label_array() != null) labelsList.addAll(ctx.label_array().label());
@@ -999,78 +827,6 @@
     // ATTRIBUTE OPERATION CONSTRUCTS ==========================================
 
     @Override
-<<<<<<< HEAD
-    public ValueOperation<?> visitValue(final GraqlParser.ValueContext ctx) {
-        if (ctx.assignment() != null) {
-            return visitAssignment(ctx.assignment());
-        } else if (ctx.comparison() != null) {
-            return visitComparison(ctx.comparison());
-        } else {
-            throw new IllegalArgumentException("Unreconigsed Attribute Operation: " + ctx.getText());
-        }
-    }
-
-    @Override
-    public ValueOperation.Assignment<?> visitAssignment(final GraqlParser.AssignmentContext ctx) {
-        final Object value = visitLiteral(ctx.literal());
-
-        if (value instanceof Long) {
-            return new ValueOperation.Assignment.Long((Long) value);
-        } else if (value instanceof Double) {
-            return new ValueOperation.Assignment.Double((Double) value);
-        } else if (value instanceof Boolean) {
-            return new ValueOperation.Assignment.Boolean((Boolean) value);
-        } else if (value instanceof String) {
-            return new ValueOperation.Assignment.String((String) value);
-        } else if (value instanceof LocalDateTime) {
-            return new ValueOperation.Assignment.DateTime((LocalDateTime) value);
-        } else {
-            throw new IllegalArgumentException("Unrecognised Value Assignment: " + ctx.getText());
-        }
-    }
-
-    @Override
-    public ValueOperation.Comparison<?> visitComparison(final GraqlParser.ComparisonContext ctx) {
-        final String comparatorStr;
-        final Object value;
-
-        if (ctx.comparator() != null) {
-            comparatorStr = ctx.comparator().getText();
-        } else if (ctx.CONTAINS() != null) {
-            comparatorStr = ctx.CONTAINS().getText();
-        } else if (ctx.LIKE() != null) {
-            comparatorStr = ctx.LIKE().getText();
-        } else {
-            throw new IllegalArgumentException("Unrecognised Value Comparison: " + ctx.getText());
-        }
-
-        final GraqlToken.Comparator comparator = GraqlToken.Comparator.of(comparatorStr);
-        if (comparator == null) {
-            throw new IllegalArgumentException("Unrecognised Value Comparator: " + comparatorStr);
-        }
-
-        if (ctx.comparable() != null) {
-            if (ctx.comparable().literal() != null) {
-                value = visitLiteral(ctx.comparable().literal());
-            } else if (ctx.comparable().VAR_() != null) {
-                value = getVar(ctx.comparable().VAR_());
-            } else {
-                throw new IllegalArgumentException("Unrecognised Comparable value: " + ctx.comparable().getText());
-            }
-        } else if (ctx.containable() != null) {
-            if (ctx.containable().STRING_() != null) {
-                value = getString(ctx.containable().STRING_());
-            } else if (ctx.containable().VAR_() != null) {
-                value = getVar(ctx.containable().VAR_());
-            } else {
-                throw new IllegalArgumentException("Unrecognised Containable value: " + ctx.containable().getText());
-            }
-        } else if (ctx.regex() != null) {
-            value = visitRegex(ctx.regex());
-        } else {
-            throw new IllegalArgumentException("Unrecognised Value Comparison: " + ctx.getText());
-        }
-=======
     public ThingConstraint.Value<?> visitPredicate(GraqlParser.PredicateContext ctx) {
         final GraqlToken.Predicate predicate;
         final Object value;
@@ -1090,7 +846,6 @@
         } else throw GraqlException.of(ILLEGAL_STATE);
 
         assert predicate != null;
->>>>>>> c2549846
 
         if (value instanceof Long) {
             return new ThingConstraint.Value.Long(predicate.asEquality(), (Long) value);
@@ -1111,18 +866,12 @@
 
     // LITERAL INPUT VALUES ====================================================
 
-<<<<<<< HEAD
-    @Override
-    public String visitRegex(final GraqlParser.RegexContext ctx) {
-        return unescapeRegex(unquoteString(ctx.STRING_()));
-=======
     public String getRegex(TerminalNode string) {
         return unescapeRegex(unquoteString(string));
->>>>>>> c2549846
-    }
-
-    @Override
-    public GraqlArg.ValueType visitValue_type(final GraqlParser.Value_typeContext valueClass) {
+    }
+
+    @Override
+    public GraqlArg.ValueType visitValue_type(GraqlParser.Value_typeContext valueClass) {
         if (valueClass.BOOLEAN() != null) {
             return GraqlArg.ValueType.BOOLEAN;
         } else if (valueClass.DATETIME() != null) {
@@ -1139,11 +888,7 @@
     }
 
     @Override
-<<<<<<< HEAD
-    public Object visitLiteral(final GraqlParser.LiteralContext ctx) {
-=======
     public Object visitValue(GraqlParser.ValueContext ctx) {
->>>>>>> c2549846
         if (ctx.STRING_() != null) {
             return getString(ctx.STRING_());
 
@@ -1167,9 +912,6 @@
         }
     }
 
-<<<<<<< HEAD
-    private String getString(final TerminalNode string) {
-=======
     private String getString(TerminalNode string) {
         String str = string.getText();
         assert str.length() >= 2;
@@ -1179,26 +921,14 @@
         assert start.equals(GraqlToken.Char.QUOTE_DOUBLE) || start.equals(GraqlToken.Char.QUOTE_SINGLE);
         assert end.equals(GraqlToken.Char.QUOTE_DOUBLE) || end.equals(GraqlToken.Char.QUOTE_SINGLE);
 
->>>>>>> c2549846
         // Remove surrounding quotes
         return unquoteString(string);
     }
 
-    private String unquoteString(final TerminalNode string) {
+    private String unquoteString(TerminalNode string) {
         return string.getText().substring(1, string.getText().length() - 1);
     }
 
-<<<<<<< HEAD
-    private long getLong(final TerminalNode number) {
-        return Long.parseLong(number.getText());
-    }
-
-    private double getDouble(final TerminalNode real) {
-        return Double.parseDouble(real.getText());
-    }
-
-    private boolean getBoolean(final TerminalNode bool) {
-=======
     private long getLong(TerminalNode number) {
         try {
             return Long.parseLong(number.getText());
@@ -1217,7 +947,6 @@
     }
 
     private boolean getBoolean(TerminalNode bool) {
->>>>>>> c2549846
         final GraqlToken.Literal literal = GraqlToken.Literal.of(bool.getText());
 
         if (literal != null && literal.equals(GraqlToken.Literal.TRUE)) {
@@ -1231,14 +960,6 @@
         }
     }
 
-<<<<<<< HEAD
-    private LocalDateTime getDate(final TerminalNode date) {
-        return LocalDate.parse(date.getText(), DateTimeFormatter.ISO_LOCAL_DATE).atStartOfDay();
-    }
-
-    private LocalDateTime getDateTime(final TerminalNode dateTime) {
-        return LocalDateTime.parse(dateTime.getText(), DateTimeFormatter.ISO_LOCAL_DATE_TIME);
-=======
     private LocalDateTime getDate(TerminalNode date) {
         try {
             return LocalDate.parse(date.getText(), DateTimeFormatter.ISO_LOCAL_DATE).atStartOfDay();
@@ -1253,6 +974,5 @@
         } catch (DateTimeParseException e) {
             throw GraqlException.of(ILLEGAL_GRAMMAR.message(dateTime.getText()));
         }
->>>>>>> c2549846
     }
 }