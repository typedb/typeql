/*
 * Copyright (C) 2020 Grakn Labs
 *
 * This program is free software: you can redistribute it and/or modify
 * it under the terms of the GNU Affero General Public License as
 * published by the Free Software Foundation, either version 3 of the
 * License, or (at your option) any later version.
 *
 * This program is distributed in the hope that it will be useful,
 * but WITHOUT ANY WARRANTY; without even the implied warranty of
 * MERCHANTABILITY or FITNESS FOR A PARTICULAR PURPOSE.  See the
 * GNU Affero General Public License for more details.
 *
 * You should have received a copy of the GNU Affero General Public License
 * along with this program.  If not, see <https://www.gnu.org/licenses/>.
 */

package graql.lang.parser.test;

import graql.lang.Graql;
import graql.lang.exception.GraqlException;
import graql.lang.pattern.Pattern;
import graql.lang.property.ValueTypeProperty;
import graql.lang.query.GraqlCompute;
import graql.lang.query.GraqlDefine;
import graql.lang.query.GraqlDelete;
import graql.lang.query.GraqlGet;
import graql.lang.query.GraqlInsert;
import graql.lang.query.GraqlQuery;
import graql.lang.query.GraqlUndefine;
import graql.lang.statement.Statement;
import org.hamcrest.Matchers;
import org.junit.Assert;
import org.junit.Rule;
import org.junit.Test;
import org.junit.rules.ExpectedException;

import java.time.LocalDate;
import java.time.LocalDateTime;
import java.util.Arrays;
import java.util.Collections;
import java.util.List;

import static graql.lang.Graql.Token.Compute.Algorithm.CONNECTED_COMPONENT;
import static graql.lang.Graql.Token.Compute.Algorithm.K_CORE;
import static graql.lang.Graql.and;
import static graql.lang.Graql.define;
import static graql.lang.Graql.gte;
import static graql.lang.Graql.insert;
import static graql.lang.Graql.lt;
import static graql.lang.Graql.lte;
import static graql.lang.Graql.match;
import static graql.lang.Graql.or;
import static graql.lang.Graql.parse;
import static graql.lang.Graql.rel;
import static graql.lang.Graql.type;
import static graql.lang.Graql.undefine;
import static graql.lang.Graql.var;
import static graql.lang.query.GraqlCompute.Argument.k;
import static graql.lang.query.GraqlCompute.Argument.size;
import static grakn.common.util.Collections.list;
import static java.util.stream.Collectors.toList;
import static org.hamcrest.CoreMatchers.containsString;
import static org.hamcrest.Matchers.not;
import static org.hamcrest.core.AllOf.allOf;
import static org.junit.Assert.assertEquals;
import static org.junit.Assert.assertTrue;

public class ParserTest {

    @Rule
    public final ExpectedException exception = ExpectedException.none();

    private void assertQueryEquals(GraqlQuery expected, GraqlQuery parsed, String query) {
        assertEquals(expected, parsed);
        assertEquals(expected, Graql.parse(parsed.toString()));
        assertEquals(query, expected.toString());
    }

    private void assertQueryEquals(Pattern expected, Pattern parsed, String query) {
        assertEquals(expected, parsed);
        assertEquals(expected, Graql.parsePattern(parsed.toString()));
        assertEquals(query, expected.toString());
    }

    @Test
    public void testSimpleQuery() {
        String query = "match $x isa movie; get;";
        GraqlGet parsed = Graql.parse(query).asGet();
        GraqlGet expected = match(var("x").isa("movie")).get();

        assertQueryEquals(expected, parsed, query);
    }

    @Test
    public void testParseStringWithSlash() {
        String query = "match $x isa person, has name 'alice/bob'; get;";
        GraqlGet parsed = Graql.parse(query).asGet();
        GraqlGet expected = match(var("x").isa("person").has("name", "alice/bob")).get();

        assertQueryEquals(expected, parsed, query.replace("'", "\""));
    }

    @Test
    public void testRelationQuery() {
        String query = "match\n" +
                "$brando 'Marl B' isa name;\n" +
                "(actor: $brando, $char, production-with-cast: $prod);\n" +
                "get $char, $prod;";
        GraqlGet parsed = Graql.parse(query).asGet();

        GraqlGet expected = match(
                var("brando").val("Marl B").isa("name"),
                rel("actor", "brando").rel("char").rel("production-with-cast", "prod")
        ).get("char", "prod");

        assertQueryEquals(expected, parsed, query.replace("'", "\""));
    }

    @Test
    public void testPredicateQuery1() {
        String query = "match\n" +
                "$x isa movie, has title $t;\n" +
                "{ $t 'Apocalypse Now'; } or { $t < 'Juno'; $t > 'Godfather'; } or { $t 'Spy'; };\n" +
                "$t !== 'Apocalypse Now';\n" +
                "get;";
        GraqlGet parsed = Graql.parse(query).asGet();

        GraqlGet expected = match(
                var("x").isa("movie").has("title", var("t")),
                or(
                        var("t").val("Apocalypse Now"),
                        and(
                                var("t").lt("Juno"),
                                var("t").gt("Godfather")
                        ),
                        var("t").val("Spy")
                ),
                var("t").neq("Apocalypse Now")
        ).get();

        assertQueryEquals(expected, parsed, query.replace("'", "\""));
    }

    @Test
    public void testPredicateQuery2() {
        String query = "match\n" +
                "$x isa movie, has title $t;\n" +
                "{ $t <= 'Juno'; $t >= 'Godfather'; $t !== 'Heat'; } or { $t 'The Muppets'; };\n" +
                "get;";
        GraqlGet parsed = Graql.parse(query).asGet();

        GraqlGet expected = match(
                var("x").isa("movie").has("title", var("t")),
                or(
                        and(
                                var("t").lte("Juno"),
                                var("t").gte("Godfather"),
                                var("t").neq("Heat")
                        ),
                        var("t").val("The Muppets")
                )
        ).get();

        assertQueryEquals(expected, parsed, query.replace("'", "\""));
    }

    @Test
    public void testPredicateQuery3() {
        String query = "match\n" +
                "($x, $y);\n" +
                "$y isa person, has name $n;\n" +
                "{ $n contains 'ar'; } or { $n like '^M.*$'; };\n" +
                "get;";
        GraqlGet parsed = Graql.parse(query).asGet();

        GraqlGet expected = match(
                rel("x").rel("y"),
                var("y").isa("person").has("name", var("n")),
                or(var("n").contains("ar"), var("n").like("^M.*$"))
        ).get();

        assertQueryEquals(expected, parsed, query.replace("'", "\""));
    }

    @Test
    public void testPredicateQuery4() {
        String query = "match\n" +
                "$x has age $y;\n" +
                "$y >= $z;\n" +
                "$z 18 isa age;\n" +
                "get;";
        GraqlGet parsed = Graql.parse(query).asGet();

        GraqlGet expected = match(
                var("x").has("age", var("y")),
                var("y").gte(var("z")),
                var("z").val(18).isa("age")
        ).get();

        assertQueryEquals(expected, parsed, query);
    }

    @Test
    public void whenParsingContainsPredicateWithAVariable_ResultMatchesJavaGraql() {
        String query = "match $x contains $y; get;";
        GraqlGet parsed = Graql.parse(query).asGet();
        GraqlGet expected = match(var("x").contains(var("y"))).get();

        assertQueryEquals(expected, parsed, query);
    }

    @Test
    public void testValueEqualsVariableQuery() {
        String query = "match $s1 == $s2; get;";
        GraqlGet parsed = Graql.parse(query).asGet();
        GraqlGet expected = match(var("s1").eq(var("s2"))).get();

        assertQueryEquals(expected, parsed, query);
    }

    @Test
    public void testMoviesReleasedAfterOrAtTheSameTimeAsSpy() {
        String query = "match\n" +
                "$x has release-date >= $r;\n" +
                "$_ has title 'Spy', has release-date $r;\n" +
                "get;";
        GraqlGet parsed = Graql.parse(query).asGet();

        GraqlGet expected = match(
                var("x").has("release-date", gte(var("r"))),
                var().has("title", "Spy").has("release-date", var("r"))
        ).get();

        assertQueryEquals(expected, parsed, query.replace("'", "\""));
    }

    @Test
    public void testPredicates() {
        String query = "match $x has release-date < 1986-03-03T00:00, has tmdb-vote-count 100, has tmdb-vote-average <= 9.0; get;";
        GraqlGet parsed = Graql.parse(query).asGet();

        GraqlGet expected = match(
                var("x")
                        .has("release-date", lt(LocalDate.of(1986, 3, 3).atStartOfDay()))
                        .has("tmdb-vote-count", 100)
                        .has("tmdb-vote-average", lte(9.0))
        ).get();

        assertQueryEquals(expected, parsed, query);
    }

    @Test
    public void whenParsingDate_HandleTime() {
        String query = "match $x has release-date 1000-11-12T13:14:15; get;";
        GraqlGet parsed = Graql.parse(query).asGet();
        GraqlGet expected = match(var("x").has("release-date", LocalDateTime.of(1000, 11, 12, 13, 14, 15))).get();

        assertQueryEquals(expected, parsed, query);
    }

    @Test
    public void whenParsingDate_HandleBigYears() {
        GraqlGet expected = match(var("x").has("release-date", LocalDate.of(12345, 12, 25).atStartOfDay())).get();
        String query = "match $x has release-date +12345-12-25T00:00; get;";
        GraqlGet parsed = Graql.parse(query).asGet();

        assertQueryEquals(expected, parsed, query);
    }

    @Test
    public void whenParsingDate_HandleSmallYears() {
        String query = "match $x has release-date 0867-01-01T00:00; get;";
        GraqlGet parsed = Graql.parse(query).asGet();
        GraqlGet expected = match(var("x").has("release-date", LocalDate.of(867, 1, 1).atStartOfDay())).get();

        assertQueryEquals(expected, parsed, query);
    }

    @Test
    public void whenParsingDate_HandleNegativeYears() {
        String query = "match $x has release-date -3200-01-01T00:00; get;";
        GraqlGet parsed = Graql.parse(query).asGet();
        GraqlGet expected = match(var("x").has("release-date", LocalDate.of(-3200, 1, 1).atStartOfDay())).get();

        assertQueryEquals(expected, parsed, query);
    }

    @Test
    public void whenParsingDate_HandleMillis() {
        String query = "match $x has release-date 1000-11-12T13:14:15.123; get;";
        GraqlGet expected = match(var("x").has("release-date", LocalDateTime.of(1000, 11, 12, 13, 14, 15, 123000000))).get();
        GraqlGet parsed = Graql.parse(query).asGet();
        assertQueryEquals(expected, parsed, query);
    }

    @Test
    public void whenParsingDate_HandleMillisShorthand() {
        String query = "match $x has release-date 1000-11-12T13:14:15.1; get;";
        String parsedQueryString = "match $x has release-date 1000-11-12T13:14:15.100; get;";
        GraqlGet expected = match(var("x").has("release-date", LocalDateTime.of(1000, 11, 12, 13, 14, 15, 100000000))).get();
        GraqlGet parsed = Graql.parse(query).asGet();
        assertQueryEquals(expected, parsed, parsedQueryString);
    }


    @Test
    public void whenParsingDate_ErrorWhenHandlingOverPreciseDecimalSeconds() {
        String query = "match $x has release-date 1000-11-12T13:14:15.000123456; get;";
        exception.expect(GraqlException.class);
        exception.expectMessage(Matchers.containsString("no viable alternative"));
        GraqlGet parsed = Graql.parse(query).asGet();
    }

    @Test
    public void whenParsingDateTime_ErrorWhenHandlingOverPreciseNanos() {
        exception.expect(GraqlException.class);
        exception.expectMessage(Matchers.containsString("has sub-millisecond precision time"));
        GraqlGet apiQuery = match(var("x").has("release-date", LocalDateTime.of(1000, 11, 12, 13, 14, 15, 123450000))).get();
    }


    @Test
    public void testLongComparatorQuery() {
        String query = "match $x isa movie, has tmdb-vote-count <= 400; get;";
        GraqlGet parsed = Graql.parse(query).asGet();
        GraqlGet expected = match(var("x").isa("movie").has("tmdb-vote-count", lte(400))).get();

        assertQueryEquals(expected, parsed, query);
    }

<<<<<<< HEAD
=======

>>>>>>> 64bb847b
    @Test
    public void testSchemaQuery() {
        String query = "match $x plays actor; get; sort $x asc;";
        GraqlGet parsed = Graql.parse(query).asGet();
        GraqlGet expected = match(var("x").plays("actor")).get().sort("x", "asc");

        assertQueryEquals(expected, parsed, query);
    }

    @Test
    public void testGetSort() {
        String query = "match $x isa movie, has rating $r; get; sort $r desc;";
        GraqlGet parsed = Graql.parse(query).asGet();
        GraqlGet expected = match(
                var("x").isa("movie").has("rating", var("r"))
        ).get().sort("r", "desc");

        assertQueryEquals(expected, parsed, query);
    }

    @Test
    public void testGetSortLimit() {
        String query = "match $x isa movie, has rating $r; get; sort $r; limit 10;";
        GraqlGet parsed = Graql.parse(query).asGet();
        GraqlGet expected = match(
                var("x").isa("movie").has("rating", var("r"))
        ).get().sort("r").limit(10);

        assertQueryEquals(expected, parsed, query);
    }

    @Test
    public void testGetSortOffsetLimit() {
        String query = "match $x isa movie, has rating $r; get; sort $r desc; offset 10; limit 10;";
        GraqlGet parsed = Graql.parse(query).asGet();
        GraqlGet expected = match(
                var("x").isa("movie").has("rating", var("r"))
        ).get().sort("r", "desc").offset(10).limit(10);

        assertQueryEquals(expected, parsed, query);
    }

    @Test
    public void testGetOffsetLimit() {
        String query = "match $y isa movie, has title $n; get; offset 2; limit 4;";
        GraqlGet parsed = Graql.parse(query).asGet();
        GraqlGet expected = match(
                var("y").isa("movie").has("title", var("n"))
        ).get().offset(2).limit(4);

        assertQueryEquals(expected, parsed, query);
    }

    @Test
    public void testVariablesEverywhereQuery() {
        String query = "match\n" +
                "($p: $x, $y);\n" +
                "$x isa $z;\n" +
                "$y 'crime';\n" +
                "$z sub production;\n" +
                "has-genre relates $p;\n" +
                "get;";
        GraqlGet parsed = Graql.parse(query).asGet();
        GraqlGet expected = match(
                rel(var("p"), var("x")).rel("y"),
                var("x").isa(var("z")),
                var("y").val("crime"),
                var("z").sub("production"),
                type("has-genre").relates(var("p"))
        ).get();

        assertQueryEquals(expected, parsed, query.replace("'", "\""));
    }

    @Test
    public void testParseRelatesTypeVariable() {
        String query = "match\n" +
                "$x isa $type;\n" +
                "$type relates someRole;\n" +
                "get;";
        GraqlGet parsed = Graql.parse(query).asGet();
        GraqlGet expected = match(var("x").isa(var("type")), var("type").relates("someRole")).get();

        assertQueryEquals(expected, parsed, query);
    }

    @Test
    public void testOrQuery() {
        String query = "match\n" +
                "$x isa movie;\n" +
                "{ $y 'drama' isa genre; ($x, $y); } or { $x 'The Muppets'; };\n" +
                "get;";
        GraqlGet parsed = Graql.parse(query).asGet();
        GraqlGet expected = match(
                var("x").isa("movie"),
                or(
                        and(
                                var("y").val("drama").isa("genre"),
                                rel("x").rel("y")
                        ),
                        var("x").val("The Muppets")
                )
        ).get();

        assertQueryEquals(expected, parsed, query.replace("'", "\""));
    }

    @Test
    public void testAggregateCountQuery() {
        String query = "match ($x, $y) isa friendship; get $x, $y; count;";
        GraqlGet.Aggregate parsed = parse(query).asGetAggregate();
        GraqlGet.Aggregate expected = match(rel("x").rel("y").isa("friendship")).get("x", "y").count();

        assertQueryEquals(expected, parsed, query);
    }

    @Test
    public void testAggregateGroupCountQuery() {
        String query = "match ($x, $y) isa friendship; get $x, $y; group $x; count;";
        GraqlGet.Group.Aggregate parsed = parse(query).asGetGroupAggregate();
        GraqlGet.Group.Aggregate expected = match(rel("x").rel("y").isa("friendship")).get("x", "y").group("x").count();

        assertQueryEquals(expected, parsed, query);
    }

    @Test
    public void testAggregateGroupMaxQuery() {
        String query = "match\n" +
                "($x, $y) isa friendship;\n" +
                "$y has age $z;\n" +
                "get; group $x; max $z;";
        GraqlGet.Group.Aggregate parsed = parse(query).asGetGroupAggregate();
        GraqlGet.Group.Aggregate expected = match(
                rel("x").rel("y").isa("friendship"),
                var("y").has("age", var("z"))
        ).get().group("x").max("z");

        assertQueryEquals(expected, parsed, query);
    }

    @Test
    public void whenComparingCountQueryUsingGraqlAndJavaGraql_TheyAreEquivalent() {
        String query = "match $x isa movie, has title \"Godfather\"; get; count;";
        GraqlGet.Aggregate parsed = parse(query).asGetAggregate();
        GraqlGet.Aggregate expected = match(var("x").isa("movie").has("title", "Godfather")).get().count();

        assertQueryEquals(expected, parsed, query);
    }

    @Test
    public void testInsertQuery() {
        String query = "insert $_ isa movie, has title \"The Title\";";
        GraqlInsert parsed = Graql.parse(query).asInsert();
        GraqlInsert expected = insert(var().isa("movie").has("title", "The Title"));

        assertQueryEquals(expected, parsed, query);
    }

    @Test
    public void whenParsingDeleteQuery_ResultIsSameAsJavaGraql() {
        String query = "match\n" +
                "$x isa movie, has title 'The Title';\n" +
                "$y isa movie;\n" +
                "delete\n" +
                "$x isa movie;\n" +
                "$y isa movie;";
        GraqlDelete parsed = Graql.parse(query).asDelete();
        GraqlDelete expected = match(
                var("x").isa("movie").has("title", "The Title"),
                var("y").isa("movie")
        ).delete(Graql.parsePattern("{$x isa movie; $y isa movie;};").statements());

        assertQueryEquals(expected, parsed, query.replace("'", "\""));
    }

    @Test
    public void whenParsingInsertQuery_ResultIsSameAsJavaGraql() {
        String query = "insert\n" +
                "$x isa pokemon, has name 'Pichu';\n" +
                "$y isa pokemon, has name 'Pikachu';\n" +
                "$z isa pokemon, has name 'Raichu';\n" +
                "(evolves-from: $x, evolves-to: $y) isa evolution;\n" +
                "(evolves-from: $y, evolves-to: $z) isa evolution;";
        GraqlInsert parsed = Graql.parse(query).asInsert();
        GraqlInsert expected = insert(
                var("x").has("name", "Pichu").isa("pokemon"),
                var("y").has("name", "Pikachu").isa("pokemon"),
                var("z").has("name", "Raichu").isa("pokemon"),
                rel("evolves-from", "x").rel("evolves-to", "y").isa("evolution"),
                rel("evolves-from", "y").rel("evolves-to", "z").isa("evolution")
        );

        assertQueryEquals(expected, parsed, query.replace("'", "\""));
    }

    @Test
    public void whenParsingAsInDefine_ResultIsSameAsSub() {
        String query = "define\n" +
                "parent sub role;\n" +
                "child sub role;\n" +
                "parenthood sub relation, relates parent, relates child;\n" +
                "fatherhood sub parenthood, relates father as parent, relates son as child;";
        GraqlDefine parsed = Graql.parse(query).asDefine();

        GraqlDefine expected = define(
                type("parent").sub("role"),
                type("child").sub("role"),
                type("parenthood").sub("relation")
                        .relates(type("parent"))
                        .relates(type("child")),
                type("fatherhood").sub("parenthood")
                        .relates(type("father"), type("parent"))
                        .relates(type("son"), type("child"))
        );

        assertQueryEquals(expected, parsed, query);
    }

    @Test
    public void whenParsingAsInMatch_ResultIsSameAsSub() {
        String query = "match fatherhood sub parenthood, relates father as parent, relates son as child; get;";
        GraqlGet parsed = Graql.parse(query).asGet();
        GraqlGet expected = match(
                type("fatherhood").sub("parenthood")
                        .relates(type("father"), type("parent"))
                        .relates(type("son"), type("child"))
        ).get();

        assertQueryEquals(expected, parsed, query);
    }

    @Test
    public void whenParsingDefineQuery_ResultIsSameAsJavaGraql() {
        String query = "define\n" +
                "pokemon sub entity;\n" +
                "evolution sub relation;\n" +
                "evolves-from sub role;\n" +
                "evolves-to sub role;\n" +
                "evolution relates evolves-from, relates evolves-to;\n" +
                "pokemon plays evolves-from, plays evolves-to, has name;";
        GraqlDefine parsed = Graql.parse(query).asDefine();

        GraqlDefine expected = define(
                type("pokemon").sub("entity"),
                type("evolution").sub("relation"),
                type("evolves-from").sub("role"),
                type("evolves-to").sub("role"),
                type("evolution").relates("evolves-from").relates("evolves-to"),
                type("pokemon").plays("evolves-from").plays("evolves-to").has("name")
        );

        assertQueryEquals(expected, parsed, query);
    }

    @Test
    public void whenParsingUndefineQuery_ResultIsSameAsJavaGraql() {
        String query = "undefine\n" +
                "pokemon sub entity;\n" +
                "evolution sub relation;\n" +
                "evolves-from sub role;\n" +
                "evolves-to sub role;\n" +
                "evolution relates evolves-from, relates evolves-to;\n" +
                "pokemon plays evolves-from, plays evolves-to, has name;";
        GraqlUndefine parsed = Graql.parse(query).asUndefine();

        GraqlUndefine expected = undefine(
                type("pokemon").sub("entity"),
                type("evolution").sub("relation"),
                type("evolves-from").sub("role"),
                type("evolves-to").sub("role"),
                type("evolution").relates("evolves-from").relates("evolves-to"),
                type("pokemon").plays("evolves-from").plays("evolves-to").has("name")
        );

        assertQueryEquals(expected, parsed, query);
    }

    @Test
    public void testMatchInsertQuery() {
        String query = "match $x isa language;\n" +
                "insert $x has name \"HELLO\";";
        GraqlInsert parsed = Graql.parse(query).asInsert();
        GraqlInsert expected = match(var("x").isa("language"))
                .insert(var("x").has("name", "HELLO"));

        assertQueryEquals(expected, parsed, query);
    }

    @Test
    public void testDefineAbstractEntityQuery() {
        String query = "define\n" +
                "concrete-type sub entity;\n" +
                "abstract-type sub entity, abstract;";
        GraqlDefine parsed = Graql.parse(query).asDefine();
        GraqlDefine expected = define(
                type("concrete-type").sub("entity"),
                type("abstract-type").sub("entity").isAbstract()
        );

        assertQueryEquals(expected, parsed, query);
    }

    @Test
    public void testMatchValueTypeQuery() {
        String query = "match $x value double; get;";
        GraqlGet parsed = Graql.parse(query).asGet();
        GraqlGet expected = match(var("x").value(Graql.Token.ValueType.DOUBLE)).get();

        assertQueryEquals(expected, parsed, query);
    }

    @Test
    public void testParseWithoutVar() {
        String query = "match $_ isa person; get;";
        GraqlGet parsed = Graql.parse(query).asGet();
        GraqlGet expected = match(var().isa("person")).get();

        assertQueryEquals(expected, parsed, query);
    }

    @Test
    public void whenParsingDateKeyword_ParseAsTheCorrectValueType() {
        String query = "match $x value datetime; get;";
        GraqlGet parsed = Graql.parse(query).asGet();
        GraqlGet expected = match(var("x").value(Graql.Token.ValueType.DATETIME)).get();

        assertQueryEquals(expected, parsed, query);
    }

    @Test
    public void testDefineValueTypeQuery() {
        String query = "define my-type sub attribute, value long;";
        GraqlDefine parsed = Graql.parse(query).asDefine();
        GraqlDefine expected = define(type("my-type").sub("attribute").value(Graql.Token.ValueType.LONG));

        assertQueryEquals(expected, parsed, query);
    }

    @Test
    public void testEscapeString() {
        // ANTLR will see this as a string that looks like:
        // "This has \"double quotes\" and a single-quoted backslash: '\\'"
        String input = "This has \\\"double quotes\\\" and a single-quoted backslash: \\'\\\\\\'";

        String query = "insert $_ isa movie, has title \"" + input + "\";";
        GraqlInsert parsed = Graql.parse(query).asInsert();
        GraqlInsert expected = insert(var().isa("movie").has("title", input));

        assertQueryEquals(expected, parsed, query);
    }


    @Test
    public void whenParsingQueryWithComments_TheyAreIgnored() {
        String query = "match \n# there's a comment here\n$x isa###WOW HERES ANOTHER###\r\nmovie; get; count;";
        GraqlGet.Aggregate parsed = parse(query).asGetAggregate();
        GraqlGet.Aggregate expected = match(var("x").isa("movie")).get().count();

        assertEquals(expected, parsed);
        assertEquals(expected, parse(parsed.toString()));
    }

    @Test
    public void testParsingPattern() {
        String pattern = "{ (wife: $a, husband: $b) isa marriage; $a has gender 'male'; $b has gender 'female'; };";
        Pattern parsed = Graql.parsePattern(pattern);
        Pattern expected = Graql.and(
                rel("wife", "a").rel("husband", "b").isa("marriage"),
                var("a").has("gender", "male"),
                var("b").has("gender", "female")
        );

        assertQueryEquals(expected, parsed, pattern.replace("'", "\""));
    }

    @Test
    public void testDefineRules() {
        String when = "$x isa movie;";
        String then = "$x has genre 'drama';";
        Pattern whenPattern = and(var("x").isa("movie"));
        Pattern thenPattern = and(var("x").has("genre", "drama"));

        GraqlDefine expected = define(type("all-movies-are-drama").sub("rule").when(whenPattern).then(thenPattern));
        String query = "define all-movies-are-drama sub rule, when { " + when + " }, then { " + then + " };";
        GraqlDefine parsed = Graql.parse(query).asDefine();

        assertQueryEquals(expected, parsed, query.replace("'", "\""));
    }

    @Test
    public void testQueryParserWithoutGraph() {
        String queryString = "match $x isa movie; get $x;";
        GraqlGet query = parse("match $x isa movie; get $x;").asGet();
        assertEquals(queryString, query.toString());
    }

    @Test
    public void testParseBoolean() {
        String query = "insert $_ has flag true;";
        GraqlInsert parsed = Graql.parse(query).asInsert();
        GraqlInsert expected = insert(var().has("flag", true));

        assertQueryEquals(expected, parsed, query);
    }

    @Test
    public void testParseAggregateGroup() {
        String query = "match $x isa movie; get; group $x;";
        GraqlGet.Group parsed = parse(query).asGetGroup();
        GraqlGet.Group expected = match(var("x").isa("movie")).get().group("x");

        assertQueryEquals(expected, parsed, query);
    }

    @Test
    public void testParseAggregateGroupCount() {
        String query = "match $x isa movie; get; group $x; count;";
        GraqlGet.Group.Aggregate parsed = parse(query).asGetGroupAggregate();
        GraqlGet.Group.Aggregate expected = match(var("x").isa("movie")).get().group("x").count();

        assertQueryEquals(expected, parsed, query);
    }

    @Test
    public void testParseAggregateStd() {
        String query = "match $x isa movie; get; std $x;";
        GraqlGet.Aggregate parsed = parse(query).asGetAggregate();
        GraqlGet.Aggregate expected = match(var("x").isa("movie")).get().std("x");

        assertQueryEquals(expected, parsed, query);
    }

    @Test
    public void testParseAggregateToString() {
        String query = "match $x isa movie; get $x; group $x; count;";
        assertEquals(query, parse(query).toString());
    }

    // ===============================================================================================================//
    // Test Graql Compute queries
    // ===============================================================================================================//
    @Test
    public void testParseComputeCount() {
        assertParseEquivalence("compute count;");
    }

    @Test
    public void testParseComputeCountWithSubgraph() {
        assertParseEquivalence("compute count in [movie, person];");
    }

    @Test
    public void testParseComputeClusterUsingCC() {
        assertParseEquivalence("compute cluster in [movie, person], using connected-component;");
    }

    @Test
    public void testParseComputeClusterUsingCCWithSize() {
        GraqlCompute expected = Graql.compute().cluster().using(CONNECTED_COMPONENT).in("movie", "person").where(size(10));
        GraqlCompute parsed = Graql.parse(
                "compute cluster in [movie, person], using connected-component, where [size = 10];").asComputeCluster();

        assertEquals(expected, parsed);
    }

    @Test
    public void testParseComputeClusterUsingCCWithSizeTwice() {
        GraqlCompute expected =
                Graql.compute().cluster().using(CONNECTED_COMPONENT).in("movie", "person").where(size(10), size(15));

        GraqlCompute parsed = Graql.parse(
                "compute cluster in [movie, person], using connected-component, where [size = 10, size = 15];").asComputeCluster();

        assertEquals(expected, parsed);
    }

    @Test
    public void testParseComputeClusterUsingKCore() {
        assertParseEquivalence("compute cluster in [movie, person], using k-core;");
    }

    @Test
    public void testParseComputeClusterUsingKCoreWithK() {
        GraqlCompute expected = Graql.compute().cluster().using(K_CORE).in("movie", "person").where(k(10));
        GraqlCompute parsed = Graql.parse(
                "compute cluster in [movie, person], using k-core, where k = 10;").asComputeCluster();

        assertEquals(expected, parsed);
    }

    @Test
    public void testParseComputeClusterUsingKCoreWithKTwice() {
        GraqlCompute expected = Graql.compute().cluster().using(K_CORE).in("movie", "person").where(k(10));
        GraqlCompute parsed = Graql.parse(
                "compute cluster in [movie, person], using k-core, where [k = 5, k = 10];").asComputeCluster();

        assertEquals(expected, parsed);
    }

    @Test
    public void testParseComputeDegree() {
        assertParseEquivalence("compute centrality in movie, using degree;");
    }

    @Test
    public void testParseComputeCoreness() {
        assertParseEquivalence("compute centrality in movie, using k-core, where min-k=3;");
    }

    @Test
    public void testParseComputeMax() {
        assertParseEquivalence("compute max of person, in movie;");
    }

    @Test
    public void testParseComputeMean() {
        assertParseEquivalence("compute mean of person, in movie;");
    }

    @Test
    public void testParseComputeMedian() {
        assertParseEquivalence("compute median of person, in movie;");
    }

    @Test
    public void testParseComputeMin() {
        assertParseEquivalence("compute min of movie, in person;");
    }

    @Test
    public void testParseComputePath() {
        assertParseEquivalence("compute path from V1, to V2, in person;");
    }

    @Test
    public void testParseComputePathWithMultipleInTypes() {
        assertParseEquivalence("compute path from V1, to V2, in [person, marriage];");
    }

    @Test
    public void testParseComputeStd() {
        assertParseEquivalence("compute std of movie;");
    }

    @Test
    public void testParseComputeSum() {
        assertParseEquivalence("compute sum of movie, in person;");
    }

    // ===============================================================================================================//


    @Test
    public void whenParseIncorrectSyntax_ThrowGraqlSyntaxExceptionWithHelpfulError() {
        exception.expect(GraqlException.class);
        exception.expectMessage(allOf(
                containsString("syntax error"), containsString("line 1"),
                containsString("\nmatch $x isa "),
                containsString("\n             ^")
        ));
        //noinspection ResultOfMethodCallIgnored
        parse("match $x isa ");
    }

    @Test
    public void whenParseIncorrectSyntax_ErrorMessageShouldRetainWhitespace() {
        exception.expect(GraqlException.class);
        exception.expectMessage(not(containsString("match$xisa")));
        //noinspection ResultOfMethodCallIgnored
        parse("match $x isa ");
    }

    @Test
    public void testSyntaxErrorPointer() {
        exception.expect(GraqlException.class);
        exception.expectMessage(allOf(
                containsString("\nmatch $x is"),
                containsString("\n         ^")
        ));
        //noinspection ResultOfMethodCallIgnored
        parse("match $x is");
    }

    @Test
    public void testHasVariable() {
        String query = "match $_ has title 'Godfather', has tmdb-vote-count $x; get;";
        GraqlGet parsed = Graql.parse(query).asGet();
        GraqlGet expected = match(var().has("title", "Godfather").has("tmdb-vote-count", var("x"))).get();

        assertQueryEquals(expected, parsed, query.replace("'", "\""));
    }

    @Test
    public void testRegexAttributeType() {
        String query = "match $x regex '(fe)?male'; get;";
        GraqlGet parsed = Graql.parse(query).asGet();
        GraqlGet expected = match(var("x").regex("(fe)?male")).get();

        assertQueryEquals(expected, parsed, query.replace("'", "\""));
    }

    @Test
    public void testGraqlParseQuery() {
        assertTrue(parse("match $x isa movie; get;") instanceof GraqlGet);
    }

    @Test
    public void testParseBooleanType() {
        GraqlGet query = parse("match $x value boolean; get;").asGet();

        Statement var = query.match().getPatterns().statements().iterator().next();

        //noinspection OptionalGetWithoutIsPresent
        ValueTypeProperty property = var.getProperty(ValueTypeProperty.class).get();

        Assert.assertEquals(Graql.Token.ValueType.BOOLEAN, property.ValueType());
    }

    @Test
    public void testParseKey() {
        assertEquals("match $x key name; get $x;", parse("match $x key name; get $x;").toString());
    }

    @Test
    public void testParseEmptyString() {
        exception.expect(GraqlException.class);
        Graql.parse("");
    }

    @Test
    public void testParseListOneMatch() {
        String getString = "match $y isa movie; get;";
        List<GraqlQuery> queries = Graql.parseList(getString).collect(toList());

        assertEquals(Arrays.asList(match(var("y").isa("movie")).get()), queries);
    }

    @Test
    public void testParseListOneInsert() {
        String insertString = "insert $x isa movie;";
        List<GraqlQuery> queries = Graql.parseList(insertString).collect(toList());

        assertEquals(Arrays.asList(insert(var("x").isa("movie"))), queries);
    }

    @Test
    public void testParseListOneInsertWithWhitespacePrefix() {
        String insertString = " insert $x isa movie;";
        List<GraqlQuery> queries = Graql.parseList(insertString).collect(toList());

        assertEquals(Arrays.asList(insert(var("x").isa("movie"))), queries);
    }

    @Test
    public void testParseListOneInsertWithPrefixComment() {
        String insertString = "#hola\ninsert $x isa movie;";
        List<GraqlQuery> queries = Graql.parseList(insertString).collect(toList());

        assertEquals(Arrays.asList(insert(var("x").isa("movie"))), queries);
    }

    @Test
    public void testParseList() {
        String insertString = "insert $x isa movie;";
        String getString = "match $y isa movie; get;";
        List<GraqlQuery> queries = Graql.parseList(insertString + getString).collect(toList());

        assertEquals(Arrays.asList(insert(var("x").isa("movie")), match(var("y").isa("movie")).get()), queries);
    }

    @Test
    public void testParseListMatchInsert() {
        String matchString = "match $y isa movie;";
        String insertString = "insert $x isa movie;";
        List<GraqlQuery> queries = Graql.parseList(matchString + insertString).collect(toList());

        assertEquals(Arrays.asList(match(var("y").isa("movie")).insert(var("x").isa("movie"))), queries);
    }

    @Test
    public void testParseMatchInsertBeforeAndAfter() {
        String matchString = "match $y isa movie;";
        String insertString = "insert $x isa movie;";
        String getString = matchString + " get;";
        String matchInsert = matchString + insertString;

        List<String> options = list(
                getString + matchInsert,
                insertString + matchInsert,
                matchInsert + getString,
                matchInsert + insertString
        );

        options.forEach(option -> {
            List<GraqlQuery> queries = Graql.parseList(option).collect(toList());
            assertEquals(option, 2, queries.size());
        });
    }

    @Test
    public void testParseManyMatchInsertWithoutStackOverflow() {
        int numQueries = 10_000;
        String matchInsertString = "match $x isa person; insert $y isa person;\n";
        StringBuilder longQuery = new StringBuilder();
        for (int i = 0; i < numQueries; i++) {
            longQuery.append(matchInsertString);
        }

        GraqlInsert matchInsert = match(var("x").isa("person")).insert(var("y").isa("person"));
        List<GraqlInsert> queries = Graql.<GraqlInsert>parseList(longQuery.toString()).collect(toList());

        assertEquals(Collections.nCopies(numQueries, matchInsert), queries);
    }

    @Test
    public void whenParsingAListOfQueriesWithASyntaxError_ReportError() {
        String queryText = "define person sub entity has name;"; // note no semicolon

        exception.expect(GraqlException.class);
        exception.expectMessage("define person sub entity has name;"); // Message should refer to line

        //noinspection ResultOfMethodCallIgnored
        Graql.parse(queryText);
    }

    @Test
    public void whenParsingAQueryWithReifiedAttributeRelationSyntax_ItIsEquivalentToJavaGraql() {
        assertParseEquivalence("match $x has name $z via $x; get $x;");
    }

    @SuppressWarnings("CheckReturnValue")
    @Test(expected = GraqlException.class)
    public void whenParsingMultipleQueriesLikeOne_Throw() {
        //noinspection ResultOfMethodCallIgnored
        parse("insert $x isa movie; insert $y isa movie");
    }

    @Test
    public void testMissingColon() {
        exception.expect(GraqlException.class);
        //noinspection ResultOfMethodCallIgnored
        parse("match (actor $x, $y) isa has-cast; get;");
    }

    @Test
    public void testMissingComma() {
        exception.expect(GraqlException.class);
        //noinspection ResultOfMethodCallIgnored
        parse("match ($x $y) isa has-cast; get;");
    }

    @Test
    public void testLimitMistake() {
        exception.expect(GraqlException.class);
        exception.expectMessage("limit1");
        //noinspection ResultOfMethodCallIgnored
        parse("match ($x, $y); limit1;");
    }

    @Test
    public void whenParsingAggregateWithWrongVariableArgumentNumber_Throw() {
        exception.expect(GraqlException.class);
        //noinspection ResultOfMethodCallIgnored
        parse("match $x isa name; get; group;");
    }

    @Test
    public void whenParsingAggregateWithWrongName_Throw() {
        exception.expect(GraqlException.class);
        //noinspection ResultOfMethodCallIgnored
        parse("match $x isa name; get; hello $x;");
    }

    @Test
    public void regexAttributeProperty() {
        String query = "define digit sub attribute, regex '\\d';";
        GraqlDefine parsed = parse(query);
        GraqlDefine expected = define(type("digit").sub("attribute").regex("\\d"));
        assertQueryEquals(expected, parsed, query.replace("'", "\""));
    }

    @Test
    public void regexPredicateParsesCharacterClassesCorrectly() {
        String query = "match $x like '\\d'; get;";
        GraqlGet parsed = parse(query);
        GraqlGet expected = match(var("x").like("\\d")).get();
        assertQueryEquals(expected, parsed, query.replace("'", "\""));
    }

    @Test
    public void regexPredicateParsesQuotesCorrectly() {
        String query = "match $x like '\\\"'; get;";
        GraqlGet parsed = parse(query);
        GraqlGet expected = match(var("x").like("\\\"")).get();
        assertQueryEquals(expected, parsed, query.replace("'", "\""));
    }

    @Test
    public void regexPredicateParsesBackslashesCorrectly() {
        String query = "match $x like '\\\\'; get;";
        GraqlGet parsed = parse(query);
        GraqlGet expected = match(var("x").like("\\\\")).get();
        assertQueryEquals(expected, parsed, query.replace("'", "\""));
    }

    @Test
    public void regexPredicateParsesNewlineCorrectly() {
        String query = "match $x like '\\n'; get;";
        GraqlGet parsed = parse(query);
        GraqlGet expected = match(var("x").like("\\n")).get();
        assertQueryEquals(expected, parsed, query.replace("'", "\""));
    }

    @Test
    public void regexPredicateParsesForwardSlashesCorrectly() {
        String query = "match $x like '\\/'; get;";
        GraqlGet parsed = parse(query);
        GraqlGet expected = match(var("x").like("/")).get();
        assertQueryEquals(expected, parsed, query.replace("'", "\""));
    }

    @Test
    public void whenValueEqualityToString_CreateValidQueryString() {
        GraqlGet expected = match(var("x").eq(var("y"))).get();
        GraqlGet parsed = Graql.parse(expected.toString());
        assertEquals(expected, parsed);
    }

    private static void assertParseEquivalence(String query) {
        assertEquals(query, parse(query).toString());
    }
}<|MERGE_RESOLUTION|>--- conflicted
+++ resolved
@@ -329,10 +329,6 @@
         assertQueryEquals(expected, parsed, query);
     }
 
-<<<<<<< HEAD
-=======
-
->>>>>>> 64bb847b
     @Test
     public void testSchemaQuery() {
         String query = "match $x plays actor; get; sort $x asc;";
