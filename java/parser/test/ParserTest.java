/*
 * Copyright (C) 2021 Grakn Labs
 *
 * This program is free software: you can redistribute it and/or modify
 * it under the terms of the GNU Affero General Public License as
 * published by the Free Software Foundation, either version 3 of the
 * License, or (at your option) any later version.
 *
 * This program is distributed in the hope that it will be useful,
 * but WITHOUT ANY WARRANTY; without even the implied warranty of
 * MERCHANTABILITY or FITNESS FOR A PARTICULAR PURPOSE.  See the
 * GNU Affero General Public License for more details.
 *
 * You should have received a copy of the GNU Affero General Public License
 * along with this program.  If not, see <https://www.gnu.org/licenses/>.
 */

package graql.lang.parser.test;

import graql.lang.Graql;
import graql.lang.common.GraqlArg;
import graql.lang.common.exception.GraqlException;
import graql.lang.pattern.Conjunction;
import graql.lang.pattern.Pattern;
import graql.lang.pattern.variable.ThingVariable;
import graql.lang.query.GraqlCompute;
import graql.lang.query.GraqlDefine;
import graql.lang.query.GraqlDelete;
import graql.lang.query.GraqlInsert;
import graql.lang.query.GraqlMatch;
import graql.lang.query.GraqlQuery;
import graql.lang.query.GraqlUndefine;
import graql.lang.query.GraqlUpdate;
import org.hamcrest.Matchers;
import org.junit.Rule;
import org.junit.Test;
import org.junit.rules.ExpectedException;

import java.time.LocalDate;
import java.time.LocalDateTime;
import java.util.Arrays;
import java.util.Collections;
import java.util.List;

import static graql.lang.Graql.and;
import static graql.lang.Graql.define;
import static graql.lang.Graql.gte;
import static graql.lang.Graql.insert;
import static graql.lang.Graql.lt;
import static graql.lang.Graql.lte;
import static graql.lang.Graql.match;
import static graql.lang.Graql.not;
import static graql.lang.Graql.or;
import static graql.lang.Graql.parseQuery;
import static graql.lang.Graql.rel;
import static graql.lang.Graql.rule;
import static graql.lang.Graql.type;
import static graql.lang.Graql.undefine;
import static graql.lang.Graql.var;
import static graql.lang.common.GraqlArg.Algorithm.CONNECTED_COMPONENT;
import static graql.lang.common.GraqlArg.Algorithm.K_CORE;
import static graql.lang.query.GraqlCompute.Argument.k;
import static graql.lang.query.GraqlCompute.Argument.size;
import static java.util.stream.Collectors.toList;
import static org.hamcrest.CoreMatchers.containsString;
import static org.hamcrest.core.AllOf.allOf;
import static org.junit.Assert.assertEquals;
import static org.junit.Assert.assertTrue;
import static org.junit.Assert.fail;

public class ParserTest {

    @Rule
    public final ExpectedException exception = ExpectedException.none();

    private void assertQueryEquals(final GraqlQuery expected, final GraqlQuery parsed, final String query) {
        assertEquals(expected, parsed);
        assertEquals(expected, Graql.parseQuery(parsed.toString()));
        assertEquals(query, expected.toString());
    }

    private void assertQueryEquals(final Pattern expected, final Pattern parsed, final String query) {
        assertEquals(expected, parsed);
        assertEquals(expected, Graql.parsePattern(parsed.toString()));
        assertEquals(query, expected.toString());
    }

    private void assertThrows(Runnable function) {
        try {
            function.run();
            fail();
        } catch (Throwable e) {
            assertTrue(true);
        }
    }

    @Test
    public void testSimpleQuery() {
        final String query = "match $x isa movie;";
        final GraqlMatch parsed = Graql.parseQuery(query).asMatch();
        final GraqlMatch expected = match(var("x").isa("movie"));
<<<<<<< HEAD
=======

        assertQueryEquals(expected, parsed, query);
    }

    @Test
    public void testNamedTypeVariable() {
        String query = "match $a type attribute_label; get $a;";
        GraqlMatch parsed = Graql.parseQuery(query).asMatch();
        GraqlMatch expected = match(var("a").type("attribute_label")).get("a");
>>>>>>> c2549846

        assertQueryEquals(expected, parsed, query);
    }

    @Test
    public void testParseStringWithSlash() {
        final String query = "match $x isa person, has name 'alice/bob';";
        final GraqlMatch parsed = Graql.parseQuery(query).asMatch();
        final GraqlMatch expected = match(var("x").isa("person").has("name", "alice/bob"));

        assertQueryEquals(expected, parsed, query.replace("'", "\""));
    }

    @Test
    public void testRelationQuery() {
        final String query = "match\n" +
                "$brando 'Marl B' isa name;\n" +
                "(actor: $brando, $char, production-with-cast: $prod);\n" +
                "get $char, $prod;";
        final GraqlMatch parsed = Graql.parseQuery(query).asMatch();

        final GraqlMatch expected = match(
<<<<<<< HEAD
                var("brando").val("Marl B").isa("name"),
=======
                var("brando").eq("Marl B").isa("name"),
>>>>>>> c2549846
                rel("actor", "brando").rel("char").rel("production-with-cast", "prod")
        ).get("char", "prod");

        assertQueryEquals(expected, parsed, query.replace("'", "\""));
    }

    @Test
    public void testRoleTypeScopedGlobally() {
        String query = "match $x relates spouse;";
        GraqlMatch parsed = Graql.parseQuery(query).asMatch();
        GraqlMatch expected = match(var("x").relates("spouse"));

        assertQueryEquals(expected, parsed, query);
    }

    @Test
    public void testRoleTypeScopedSpecifically() {
        String query = "match $m relates spouse;";
        GraqlMatch parsed = Graql.parseQuery(query).asMatch();
        GraqlMatch expected = match(var("m").relates("spouse"));

        assertQueryEquals(expected, parsed, query);
    }

    @Test
    public void testRoleTypeNotScoped() {
        String query = "match marriage relates $s;";
        GraqlMatch parsed = Graql.parseQuery(query).asMatch();
        GraqlMatch expected = match(type("marriage").relates(var("s")));

        assertQueryEquals(expected, parsed, query);
    }

    @Test
    public void testPredicateQuery1() {
        final String query = "match\n" +
                "$x isa movie, has title $t;\n" +
                "{ $t 'Apocalypse Now'; } or { $t < 'Juno'; $t > 'Godfather'; } or { $t 'Spy'; };\n" +
<<<<<<< HEAD
                "$t !== 'Apocalypse Now';";
=======
                "$t != 'Apocalypse Now';";
>>>>>>> c2549846
        final GraqlMatch parsed = Graql.parseQuery(query).asMatch();

        final GraqlMatch expected = match(
                var("x").isa("movie").has("title", var("t")),
                or(
                        var("t").eq("Apocalypse Now"),
                        and(
                                var("t").lt("Juno"),
                                var("t").gt("Godfather")
                        ),
                        var("t").eq("Spy")
                ),
                var("t").neq("Apocalypse Now")
        );

        assertQueryEquals(expected, parsed, query.replace("'", "\""));
    }

    @Test
    public void testPredicateQuery2() {
        final String query = "match\n" +
                "$x isa movie, has title $t;\n" +
<<<<<<< HEAD
                "{ $t <= 'Juno'; $t >= 'Godfather'; $t !== 'Heat'; } or { $t 'The Muppets'; };";
=======
                "{ $t <= 'Juno'; $t >= 'Godfather'; $t != 'Heat'; } or { $t 'The Muppets'; };";
>>>>>>> c2549846
        final GraqlMatch parsed = Graql.parseQuery(query).asMatch();

        final GraqlMatch expected = match(
                var("x").isa("movie").has("title", var("t")),
                or(
                        and(
                                var("t").lte("Juno"),
                                var("t").gte("Godfather"),
                                var("t").neq("Heat")
                        ),
                        var("t").eq("The Muppets")
                )
        );

        assertQueryEquals(expected, parsed, query.replace("'", "\""));
    }

    @Test
    public void testPredicateQuery3() {
        final String query = "match\n" +
                "($x, $y);\n" +
                "$y isa person, has name $n;\n" +
                "{ $n contains 'ar'; } or { $n like '^M.*$'; };";
        final GraqlMatch parsed = Graql.parseQuery(query).asMatch();

        final GraqlMatch expected = match(
                rel("x").rel("y"),
                var("y").isa("person").has("name", var("n")),
                or(var("n").contains("ar"), var("n").like("^M.*$"))
        );

        assertQueryEquals(expected, parsed, query.replace("'", "\""));
    }

    @Test
    public void testPredicateQuery4() {
        final String query = "match\n" +
                "$x has age $y;\n" +
                "$y >= $z;\n" +
                "$z 18 isa age;";
        final GraqlMatch parsed = Graql.parseQuery(query).asMatch();

        final GraqlMatch expected = match(
                var("x").has("age", var("y")),
                var("y").gte(var("z")),
                var("z").eq(18).isa("age")
        );

        assertQueryEquals(expected, parsed, query);
    }

    @Test
<<<<<<< HEAD
    public void whenParsingContainsPredicateWithAVariable_ResultMatchesJavaGraql() {
        final String query = "match $x contains $y;";
        final GraqlMatch parsed = Graql.parseQuery(query).asMatch();
        final GraqlMatch expected = match(var("x").contains(var("y")));
=======
    public void testConceptVariable() {
        final String query = "match\n" +
                "$x sub $z;\n" +
                "$y sub $z;\n" +
                "$a isa $x;\n" +
                "$b isa $y;\n" +
                "not { $x is $y; };\n" +
                "not { $a is $b; };";
        final GraqlMatch parsed = Graql.parseQuery(query);
>>>>>>> c2549846

        final GraqlMatch exepcted = match(
                var("x").sub(var("z")), var("y").sub(var("z")),
                var("a").isa(var("x")), var("b").isa(var("y")),
                not(var("x").is("y")),
                not(var("a").is("b"))
        );

        assertQueryEquals(exepcted, parsed, query);
    }

    @Test
    public void testValueEqualsVariableQuery() {
<<<<<<< HEAD
        final String query = "match $s1 == $s2;";
=======
        final String query = "match $s1 = $s2;";
>>>>>>> c2549846
        final GraqlMatch parsed = Graql.parseQuery(query).asMatch();
        final GraqlMatch expected = match(var("s1").eq(var("s2")));

        assertQueryEquals(expected, parsed, query);
    }

    @Test
    public void testMoviesReleasedAfterOrAtTheSameTimeAsSpy() {
        final String query = "match\n" +
                "$x has release-date >= $r;\n" +
                "$_ has title 'Spy', has release-date $r;";
        final GraqlMatch parsed = Graql.parseQuery(query).asMatch();

        final GraqlMatch expected = match(
                var("x").has("release-date", gte(var("r"))),
                var().has("title", "Spy").has("release-date", var("r"))
        );

        assertQueryEquals(expected, parsed, query.replace("'", "\""));
    }

    @Test
    public void testPredicates() {
        final String query = "match $x has release-date < 1986-03-03T00:00, has tmdb-vote-count 100, has tmdb-vote-average <= 9.0;";
        final GraqlMatch parsed = Graql.parseQuery(query).asMatch();

        final GraqlMatch expected = match(
                var("x")
                        .has("release-date", lt(LocalDate.of(1986, 3, 3).atStartOfDay()))
                        .has("tmdb-vote-count", 100)
                        .has("tmdb-vote-average", lte(9.0))
        );

        assertQueryEquals(expected, parsed, query);
    }

    @Test
    public void whenParsingDate_HandleTime() {
        final String query = "match $x has release-date 1000-11-12T13:14:15;";
        final GraqlMatch parsed = Graql.parseQuery(query).asMatch();
        final GraqlMatch expected = match(var("x").has("release-date", LocalDateTime.of(1000, 11, 12, 13, 14, 15)));

        assertQueryEquals(expected, parsed, query);
    }

    @Test
    public void whenParsingDate_HandleBigYears() {
        final GraqlMatch expected = match(var("x").has("release-date", LocalDate.of(12345, 12, 25).atStartOfDay()));
        final String query = "match $x has release-date +12345-12-25T00:00;";
        final GraqlMatch parsed = Graql.parseQuery(query).asMatch();

        assertQueryEquals(expected, parsed, query);
    }

    @Test
    public void whenParsingDate_HandleSmallYears() {
        final String query = "match $x has release-date 0867-01-01T00:00;";
        final GraqlMatch parsed = Graql.parseQuery(query).asMatch();
        final GraqlMatch expected = match(var("x").has("release-date", LocalDate.of(867, 1, 1).atStartOfDay()));

        assertQueryEquals(expected, parsed, query);
    }

    @Test
    public void whenParsingDate_HandleNegativeYears() {
        final String query = "match $x has release-date -3200-01-01T00:00;";
        final GraqlMatch parsed = Graql.parseQuery(query).asMatch();
        final GraqlMatch expected = match(var("x").has("release-date", LocalDate.of(-3200, 1, 1).atStartOfDay()));

        assertQueryEquals(expected, parsed, query);
    }

    @Test
    public void whenParsingDate_HandleMillis() {
        final String query = "match $x has release-date 1000-11-12T13:14:15.123;";
        final GraqlMatch expected = match(var("x").has("release-date", LocalDateTime.of(1000, 11, 12, 13, 14, 15, 123000000)));
        final GraqlMatch parsed = Graql.parseQuery(query).asMatch();
        assertQueryEquals(expected, parsed, query);
    }

    @Test
    public void whenParsingDate_HandleMillisShorthand() {
        final String query = "match $x has release-date 1000-11-12T13:14:15.1;";
        final String parsedQueryString = "match $x has release-date 1000-11-12T13:14:15.100;";
        final GraqlMatch expected = match(var("x").has("release-date", LocalDateTime.of(1000, 11, 12, 13, 14, 15, 100000000)));
        final GraqlMatch parsed = Graql.parseQuery(query).asMatch();
        assertQueryEquals(expected, parsed, parsedQueryString);
    }


    @Test
    public void whenParsingDate_ErrorWhenHandlingOverPreciseDecimalSeconds() {
        final String query = "match $x has release-date 1000-11-12T13:14:15.000123456;";
        exception.expect(GraqlException.class);
        exception.expectMessage(Matchers.containsString("no viable alternative"));
        final GraqlMatch parsed = Graql.parseQuery(query).asMatch();
    }

    @Test
    public void whenParsingDateTime_ErrorWhenHandlingOverPreciseNanos() {
        exception.expect(GraqlException.class);
        exception.expectMessage(Matchers.containsString("more precise than 1 millisecond"));
        final GraqlMatch apiQuery = match(var("x").has("release-date", LocalDateTime.of(1000, 11, 12, 13, 14, 15, 123450000)));
    }


    @Test
<<<<<<< HEAD
    public void testLongComparatorQuery() {
=======
    public void testLongPredicateQuery() {
>>>>>>> c2549846
        final String query = "match $x isa movie, has tmdb-vote-count <= 400;";
        final GraqlMatch parsed = Graql.parseQuery(query).asMatch();
        final GraqlMatch expected = match(var("x").isa("movie").has("tmdb-vote-count", lte(400)));

        assertQueryEquals(expected, parsed, query);
    }

    @Test
    public void testSchemaQuery() {
        final String query = "match $x plays starring:actor; sort $x asc;";
        final GraqlMatch parsed = Graql.parseQuery(query).asMatch();
        final GraqlMatch expected = match(var("x").plays("starring", "actor")).sort("x", "asc");

        assertQueryEquals(expected, parsed, query);
    }

    @Test
    public void testGetSort() {
        final String query = "match $x isa movie, has rating $r; sort $r desc;";
        final GraqlMatch parsed = Graql.parseQuery(query).asMatch();
        final GraqlMatch expected = match(
                var("x").isa("movie").has("rating", var("r"))
        ).sort("r", "desc");

        assertQueryEquals(expected, parsed, query);
    }

    @Test
    public void testGetSortLimit() {
        final String query = "match $x isa movie, has rating $r; sort $r; limit 10;";
        final GraqlMatch parsed = Graql.parseQuery(query).asMatch();
        final GraqlMatch expected = match(
                var("x").isa("movie").has("rating", var("r"))
        ).sort("r").limit(10);

        assertQueryEquals(expected, parsed, query);
    }

    @Test
    public void testGetSortOffsetLimit() {
        final String query = "match $x isa movie, has rating $r; sort $r desc; offset 10; limit 10;";
        final GraqlMatch parsed = Graql.parseQuery(query).asMatch();
        final GraqlMatch expected = match(
                var("x").isa("movie").has("rating", var("r"))
        ).sort("r", "desc").offset(10).limit(10);

        assertQueryEquals(expected, parsed, query);
    }

    @Test
    public void testGetOffsetLimit() {
        final String query = "match $y isa movie, has title $n; offset 2; limit 4;";
        final GraqlMatch parsed = Graql.parseQuery(query).asMatch();
        final GraqlMatch expected = match(
                var("y").isa("movie").has("title", var("n"))
        ).offset(2).limit(4);

        assertQueryEquals(expected, parsed, query);
    }

    @Test
    public void testVariablesEverywhereQuery() {
        final String query = "match\n" +
                "($p: $x, $y);\n" +
                "$x isa $z;\n" +
                "$y 'crime';\n" +
                "$z sub production;\n" +
                "has-genre relates $p;";
        final GraqlMatch parsed = Graql.parseQuery(query).asMatch();
        final GraqlMatch expected = match(
                rel(var("p"), var("x")).rel("y"),
                var("x").isa(var("z")),
                var("y").eq("crime"),
                var("z").sub("production"),
                type("has-genre").relates(var("p"))
        );

        assertQueryEquals(expected, parsed, query.replace("'", "\""));
    }

    @Test
    public void testParseRelatesTypeVariable() {
        final String query = "match\n" +
                "$x isa $type;\n" +
                "$type relates someRole;";
        final GraqlMatch parsed = Graql.parseQuery(query).asMatch();
        final GraqlMatch expected = match(var("x").isa(var("type")), var("type").relates("someRole"));

        assertQueryEquals(expected, parsed, query);
    }

    @Test
    public void testOrQuery() {
        final String query = "match\n" +
                "$x isa movie;\n" +
                "{ $y 'drama' isa genre; ($x, $y); } or { $x 'The Muppets'; };";
        final GraqlMatch parsed = Graql.parseQuery(query).asMatch();
        final GraqlMatch expected = match(
                var("x").isa("movie"),
                or(
                        and(
                                var("y").eq("drama").isa("genre"),
                                rel("x").rel("y")
                        ),
                        var("x").eq("The Muppets")
                )
        );

        assertQueryEquals(expected, parsed, query.replace("'", "\""));
    }

    @Test
    public void testDisjunctionNotInConjunction() {
        String query = "match {$x isa person;} or {$x isa company;};";
        assertThrows(() -> parseQuery(query).asMatch());
    }


    @Test
    public void testNestedConjunctionAndDisjunction() {
        String query = "match\n" +
                "$y isa $p;\n" +
                "{ ($y, $q); } or { $x isa $p; { $x has first-name $y; } or { $x has last-name $z; }; };";
        GraqlMatch parsed = Graql.parseQuery(query).asMatch();
        GraqlMatch expected = match(
                var("y").isa(var("p")),
                or(rel("y").rel("q"),
                   and(var("x").isa(var("p")),
                       or(var("x").has("first-name", var("y")),
                          var("x").has("last-name", var("z"))))));
        assertQueryEquals(expected, parsed, query);
    }

    @Test
    public void testDisjunctionNotBindingConjunction() {
        String query = "match\n" +
                "$y isa $p;\n" +
                "{ ($y, $q); } or { $x isa $p; { $x has first-name $y; } or { $q has last-name $z; }; };";
        assertThrows(() -> parseQuery(query).asMatch());
    }

    @Test
    public void testAggregateCountQuery() {
        final String query = "match ($x, $y) isa friendship; get $x, $y; count;";
        final GraqlMatch.Aggregate parsed = parseQuery(query).asMatchAggregate();
        final GraqlMatch.Aggregate expected = match(rel("x").rel("y").isa("friendship")).get("x", "y").count();

        assertQueryEquals(expected, parsed, query);
    }

    @Test
    public void testAggregateGroupCountQuery() {
        final String query = "match ($x, $y) isa friendship; get $x, $y; group $x; count;";
        final GraqlMatch.Group.Aggregate parsed = parseQuery(query).asMatchGroupAggregate();
        final GraqlMatch.Group.Aggregate expected = match(rel("x").rel("y").isa("friendship")).get("x", "y").group("x").count();

        assertQueryEquals(expected, parsed, query);
    }

    @Test
    public void testSingleLineGroupAggregateMaxQuery() {
        final String query = "match $x has age $a; group $x; max $a;";
        final GraqlMatch.Group.Aggregate parsed = parseQuery(query).asMatchGroupAggregate();
        final GraqlMatch.Group.Aggregate expected = match(var("x").has("age", var("a"))).group("x").max("a");

        assertQueryEquals(expected, parsed, query);
    }

    @Test
    public void testMultiLineGroupAggregateMaxQuery() {
        final String query = "match\n" +
                "($x, $y) isa friendship;\n" +
                "$y has age $z;\n" +
                "group $x; max $z;";
        final GraqlMatch.Group.Aggregate parsed = parseQuery(query).asMatchGroupAggregate();
        final GraqlMatch.Group.Aggregate expected = match(
                rel("x").rel("y").isa("friendship"),
                var("y").has("age", var("z"))
        ).group("x").max("z");

        assertQueryEquals(expected, parsed, query);
    }

    @Test
    public void testMultiLineFilteredGroupAggregateMaxQuery() {
        final String query = "match\n" +
                "($x, $y) isa friendship;\n" +
                "$y has age $z;\n" +
                "get $x, $y, $z; group $x; max $z;";
        final GraqlMatch.Group.Aggregate parsed = parseQuery(query).asMatchGroupAggregate();
        final GraqlMatch.Group.Aggregate expected = match(
                rel("x").rel("y").isa("friendship"),
                var("y").has("age", var("z"))
        ).get("x", "y", "z").group("x").max("z");

        assertQueryEquals(expected, parsed, query);
    }

    @Test
    public void whenComparingCountQueryUsingGraqlAndJavaGraql_TheyAreEquivalent() {
        final String query = "match $x isa movie, has title \"Godfather\"; count;";
        final GraqlMatch.Aggregate parsed = parseQuery(query).asMatchAggregate();
        final GraqlMatch.Aggregate expected = match(var("x").isa("movie").has("title", "Godfather")).count();

        assertQueryEquals(expected, parsed, query);
    }

    @Test
    public void testInsertQuery() {
        final String query = "insert $_ isa movie, has title \"The Title\";";
        final GraqlInsert parsed = Graql.parseQuery(query).asInsert();
        final GraqlInsert expected = insert(var().isa("movie").has("title", "The Title"));

        assertQueryEquals(expected, parsed, query);
    }

    @Test
    public void whenParsingDeleteQuery_ResultIsSameAsJavaGraql() {
        final String query = "match\n" +
                "$x isa movie, has title 'The Title';\n" +
                "$y isa movie;\n" +
                "delete\n" +
                "$x isa movie;\n" +
                "$y isa movie;";
        final GraqlDelete parsed = Graql.parseQuery(query).asDelete();
        final GraqlDelete expected = match(
                var("x").isa("movie").has("title", "The Title"),
                var("y").isa("movie")
        ).delete(var("x").isa("movie"), var("y").isa("movie"));

        assertQueryEquals(expected, parsed, query.replace("'", "\""));
    }

    @Test
    public void whenParsingInsertQuery_ResultIsSameAsJavaGraql() {
        final String query = "insert\n" +
                "$x isa pokemon, has name 'Pichu';\n" +
                "$y isa pokemon, has name 'Pikachu';\n" +
                "$z isa pokemon, has name 'Raichu';\n" +
                "(evolves-from: $x, evolves-to: $y) isa evolution;\n" +
                "(evolves-from: $y, evolves-to: $z) isa evolution;";
        final GraqlInsert parsed = Graql.parseQuery(query).asInsert();
        final GraqlInsert expected = insert(
                var("x").isa("pokemon").has("name", "Pichu"),
                var("y").isa("pokemon").has("name", "Pikachu"),
                var("z").isa("pokemon").has("name", "Raichu"),
                rel("evolves-from", "x").rel("evolves-to", "y").isa("evolution"),
                rel("evolves-from", "y").rel("evolves-to", "z").isa("evolution")
        );

        assertQueryEquals(expected, parsed, query.replace("'", "\""));
    }

    @Test
    public void whenParsingUpdateQuery_ResultIssameAsJavaGraql() {
        String query = "match $x isa person, has name 'alice', has age $a;\n" +
                "delete $x has $a;\n" +
                "insert $x has age 25;";
        GraqlUpdate parsed = Graql.parseQuery(query).asUpdate();
        GraqlUpdate expected = match(var("x").isa("person").has("name", "alice").has("age", var("a")))
                .delete(var("x").has(var("a")))
                .insert(var("x").has("age", 25));
        assertQueryEquals(expected, parsed, query.replace("'", "\""));
    }

    @Test
    public void whenParsingAsInDefine_ResultIsSameAsSub() {
        final String query = "define\n" +
                "parent sub role;\n" +
                "child sub role;\n" +
                "parenthood sub relation, relates parent, relates child;\n" +
                "fatherhood sub parenthood, relates father as parent, relates son as child;";
        final GraqlDefine parsed = Graql.parseQuery(query).asDefine();

        final GraqlDefine expected = define(
                type("parent").sub("role"),
                type("child").sub("role"),
                type("parenthood").sub("relation")
                        .relates("parent")
                        .relates("child"),
                type("fatherhood").sub("parenthood")
                        .relates("father", "parent")
                        .relates("son", "child")
        );

        assertQueryEquals(expected, parsed, query);
    }

    @Test
    public void whenParsingAsInMatch_ResultIsSameAsSub() {
<<<<<<< HEAD
        final String query = "match fatherhood sub parenthood, relates father as parent, relates son as child;";
        final GraqlMatch parsed = Graql.parseQuery(query).asMatch();
        final GraqlMatch expected = match(
                type("fatherhood").sub("parenthood")
=======
        final String query = "match $f sub parenthood, relates father as parent, relates son as child;";
        final GraqlMatch parsed = Graql.parseQuery(query).asMatch();
        final GraqlMatch expected = match(
                var("f").sub("parenthood")
>>>>>>> c2549846
                        .relates("father", "parent")
                        .relates("son", "child")
        );

        assertQueryEquals(expected, parsed, query);
    }

    @Test
    public void whenParsingDefineQueryWithOwnsOverrides_ResultIsSameAsJavaGraql() {
        final String query = "define\n" +
                "triangle sub entity;\n" +
                "triangle owns side-length;\n" +
                "triangle-right-angled sub triangle;\n" +
                "triangle-right-angled owns hypotenuse-length as side-length;";
        final GraqlDefine parsed = Graql.parseQuery(query).asDefine();

        final GraqlDefine expected = define(
                type("triangle").sub("entity"),
                type("triangle").owns("side-length"),
                type("triangle-right-angled").sub("triangle"),
                type("triangle-right-angled").owns("hypotenuse-length", "side-length")
        );
        assertQueryEquals(expected, parsed, query);
    }

    @Test
    public void whenParsingDefineQueryWithRelatesOverrides_ResultIsSameAsJavaGraql() {
        final String query = "define\n" +
                "pokemon sub entity;\n" +
                "evolves sub relation;\n" +
                "evolves relates from, relates to;\n" +
                "evolves-final sub evolves;\n" +
                "evolves-final relates from-final as from;";
        final GraqlDefine parsed = Graql.parseQuery(query).asDefine();

        final GraqlDefine expected = define(
                type("pokemon").sub("entity"),
                type("evolves").sub("relation"),
                type("evolves").relates("from").relates("to"),
                type("evolves-final").sub("evolves"),
                type("evolves-final").relates("from-final", "from")
        );
        assertQueryEquals(expected, parsed, query);
    }

    @Test
    public void whenParsingDefineQueryWithPlaysOverrides_ResultIsSameAsJavaGraql() {
        final String query = "define\n" +
                "pokemon sub entity;\n" +
                "evolves sub relation;\n" +
                "evolves relates from, relates to;\n" +
                "evolves-final sub evolves;\n" +
                "evolves-final relates from-final as from;\n" +
                "pokemon plays evolves-final:from-final as from;";
        final GraqlDefine parsed = Graql.parseQuery(query).asDefine();

        final GraqlDefine expected = define(
                type("pokemon").sub("entity"),
                type("evolves").sub("relation"),
                type("evolves").relates("from").relates("to"),
                type("evolves-final").sub("evolves"),
                type("evolves-final").relates("from-final", "from"),
                type("pokemon").plays("evolves-final", "from-final", "from")
        );
        assertQueryEquals(expected, parsed, query);
    }

    @Test
    public void whenParsingDefineQuery_ResultIsSameAsJavaGraql() {
        final String query = "define\n" +
                "pokemon sub entity;\n" +
                "evolution sub relation;\n" +
                "evolves-from sub role;\n" +
                "evolves-to sub role;\n" +
                "evolves relates from, relates to;\n" +
                "pokemon plays evolves:from, plays evolves:to, owns name;";
        final GraqlDefine parsed = Graql.parseQuery(query).asDefine();

        final GraqlDefine expected = define(
                type("pokemon").sub("entity"),
                type("evolution").sub("relation"),
                type("evolves-from").sub("role"),
                type("evolves-to").sub("role"),
                type("evolves").relates("from").relates("to"),
                type("pokemon").plays("evolves", "from").plays("evolves", "to").owns("name")
        );

        assertQueryEquals(expected, parsed, query);
    }

    @Test
    public void whenParsingUndefineQuery_ResultIsSameAsJavaGraql() {
        final String query = "undefine\n" +
                "pokemon sub entity;\n" +
                "evolution sub relation;\n" +
                "evolves-from sub role;\n" +
                "evolves-to sub role;\n" +
                "evolves relates from, relates to;\n" +
                "pokemon plays evolves:from, plays evolves:to, owns name;";
        final GraqlUndefine parsed = Graql.parseQuery(query).asUndefine();

        final GraqlUndefine expected = undefine(
                type("pokemon").sub("entity"),
                type("evolution").sub("relation"),
                type("evolves-from").sub("role"),
                type("evolves-to").sub("role"),
                type("evolves").relates("from").relates("to"),
                type("pokemon").plays("evolves", "from").plays("evolves", "to").owns("name")
        );

        assertQueryEquals(expected, parsed, query);
    }

    @Test
    public void testMatchInsertQuery() {
        final String query = "match $x isa language;\n" +
                "insert $x has name \"HELLO\";";
        final GraqlInsert parsed = Graql.parseQuery(query).asInsert();
        final GraqlInsert expected = match(var("x").isa("language"))
                .insert(var("x").has("name", "HELLO"));

        assertQueryEquals(expected, parsed, query);
    }

    @Test
    public void testDefineAbstractEntityQuery() {
        final String query = "define\n" +
                "concrete-type sub entity;\n" +
                "abstract-type sub entity, abstract;";
        final GraqlDefine parsed = Graql.parseQuery(query).asDefine();
        final GraqlDefine expected = define(
                type("concrete-type").sub("entity"),
                type("abstract-type").sub("entity").isAbstract()
        );

        assertQueryEquals(expected, parsed, query);
    }

    @Test
    public void testMatchValueTypeQuery() {
        final String query = "match $x value double;";
        final GraqlMatch parsed = Graql.parseQuery(query).asMatch();
        final GraqlMatch expected = match(var("x").value(GraqlArg.ValueType.DOUBLE));

        assertQueryEquals(expected, parsed, query);
    }

    @Test
    public void testParseWithoutVar() {
<<<<<<< HEAD
        final String query = "match $_ isa person;";
        final GraqlMatch parsed = Graql.parseQuery(query).asMatch();
        final GraqlMatch expected = match(var().isa("person"));

        assertQueryEquals(expected, parsed, query);
=======
        String query = "match $_ isa person;";
        assertThrows(() -> Graql.parseQuery(query).asMatch());
        assertThrows(() -> match(var().isa("person")));
>>>>>>> c2549846
    }

    @Test
    public void whenParsingDateKeyword_ParseAsTheCorrectValueType() {
        final String query = "match $x value datetime;";
        final GraqlMatch parsed = Graql.parseQuery(query).asMatch();
        final GraqlMatch expected = match(var("x").value(GraqlArg.ValueType.DATETIME));

        assertQueryEquals(expected, parsed, query);
    }

    @Test
    public void testDefineValueTypeQuery() {
        final String query = "define my-type sub attribute, value long;";
        final GraqlDefine parsed = Graql.parseQuery(query).asDefine();
        final GraqlDefine expected = define(type("my-type").sub("attribute").value(GraqlArg.ValueType.LONG));

        assertQueryEquals(expected, parsed, query);
    }

    @Test
    public void testEscapeString() {
        // ANTLR will see this as a string that looks like:
        // "This has \"double quotes\" and a single-quoted backslash: '\\'"
        final String input = "This has \\\"double quotes\\\" and a single-quoted backslash: \\'\\\\\\'";

        final String query = "insert $_ isa movie, has title \"" + input + "\";";
        final GraqlInsert parsed = Graql.parseQuery(query).asInsert();
        final GraqlInsert expected = insert(var().isa("movie").has("title", input));

        assertQueryEquals(expected, parsed, query);
    }


    @Test
    public void whenParsingQueryWithComments_TheyAreIgnored() {
        final String query = "match \n# there's a comment here\n$x isa###WOW HERES ANOTHER###\r\nmovie; count;";
        final GraqlMatch.Aggregate parsed = parseQuery(query).asMatchAggregate();
        final GraqlMatch.Aggregate expected = match(var("x").isa("movie")).count();

        assertEquals(expected, parsed);
        assertEquals(expected, parseQuery(parsed.toString()));
    }

    @Test
    public void testParsingPattern() {
        final String pattern = "{ (wife: $a, husband: $b) isa marriage; $a has gender 'male'; $b has gender 'female'; }";
        final Pattern parsed = Graql.parsePattern(pattern);
        final Pattern expected = Graql.and(
                rel("wife", "a").rel("husband", "b").isa("marriage"),
                var("a").has("gender", "male"),
                var("b").has("gender", "female")
        );

        assertQueryEquals(expected, parsed, pattern.replace("'", "\""));
    }

    @Test
    public void testDefineRules() {
        final String when = "$x isa movie;";
        final String then = "$x has genre 'drama';";
        final Conjunction<? extends Pattern> whenPattern = and((var("x").isa("movie")));
        final ThingVariable<?> thenPattern = var("x").has("genre", "drama");

        final GraqlDefine expected = define(rule("all-movies-are-drama").when(whenPattern).then(thenPattern));
        final String query = "define rule all-movies-are-drama: when { " + when + " } then { " + then + " };";
        final GraqlDefine parsed = Graql.parseQuery(query).asDefine();

        assertQueryEquals(expected, parsed, query.replace("'", "\""));
    }

    @Test
    public void testQueryParserWithoutGraph() {
        final String queryString = "match $x isa movie; get $x;";
        final GraqlMatch query = parseQuery("match $x isa movie; get $x;").asMatch();
        assertEquals(queryString, query.toString());
    }

    @Test
    public void testParseBoolean() {
        final String query = "insert $_ has flag true;";
        final GraqlInsert parsed = Graql.parseQuery(query).asInsert();
        final GraqlInsert expected = insert(var().has("flag", true));

        assertQueryEquals(expected, parsed, query);
    }

    @Test
    public void testParseAggregateGroup() {
        final String query = "match $x isa movie; group $x;";
        final GraqlMatch.Group parsed = parseQuery(query).asMatchGroup();
        final GraqlMatch.Group expected = match(var("x").isa("movie")).group("x");

        assertQueryEquals(expected, parsed, query);
    }

    @Test
    public void testParseAggregateGroupCount() {
        final String query = "match $x isa movie; group $x; count;";
        final GraqlMatch.Group.Aggregate parsed = parseQuery(query).asMatchGroupAggregate();
        final GraqlMatch.Group.Aggregate expected = match(var("x").isa("movie")).group("x").count();

        assertQueryEquals(expected, parsed, query);
    }

    @Test
    public void testParseAggregateStd() {
        final String query = "match $x isa movie; std $x;";
        final GraqlMatch.Aggregate parsed = parseQuery(query).asMatchAggregate();
        final GraqlMatch.Aggregate expected = match(var("x").isa("movie")).std("x");

        assertQueryEquals(expected, parsed, query);
    }

    @Test
    public void testParseAggregateToString() {
        final String query = "match $x isa movie; get $x; group $x; count;";
        assertEquals(query, parseQuery(query).toString());
    }

    // ===============================================================================================================//
    // Test Graql Compute queries
    // ===============================================================================================================//
    @Test
    public void testParseComputeCount() {
        assertParseEquivalence("compute count;");
    }

    @Test
    public void testParseComputeCountWithSubgraph() {
        assertParseEquivalence("compute count in [movie, person];");
    }

    @Test
    public void testParseComputeClusterUsingCC() {
        assertParseEquivalence("compute cluster in [movie, person], using connected-component;");
    }

    @Test
    public void testParseComputeClusterUsingCCWithSize() {
        final GraqlCompute expected = Graql.compute().cluster().using(CONNECTED_COMPONENT).in("movie", "person").where(size(10));
        final GraqlCompute parsed = Graql.parseQuery(
                "compute cluster in [movie, person], using connected-component, where [size = 10];").asComputeCluster();

        assertEquals(expected, parsed);
    }

    @Test
    public void testParseComputeClusterUsingCCWithSizeTwice() {
        final GraqlCompute expected =
                Graql.compute().cluster().using(CONNECTED_COMPONENT).in("movie", "person").where(size(10), size(15));

        final GraqlCompute parsed = Graql.parseQuery(
                "compute cluster in [movie, person], using connected-component, where [size = 10, size = 15];").asComputeCluster();

        assertEquals(expected, parsed);
    }

    @Test
    public void testParseComputeClusterUsingKCore() {
        assertParseEquivalence("compute cluster in [movie, person], using k-core;");
    }

    @Test
    public void testParseComputeClusterUsingKCoreWithK() {
        final GraqlCompute expected = Graql.compute().cluster().using(K_CORE).in("movie", "person").where(k(10));
        final GraqlCompute parsed = Graql.parseQuery(
                "compute cluster in [movie, person], using k-core, where k = 10;").asComputeCluster();

        assertEquals(expected, parsed);
    }

    @Test
    public void testParseComputeClusterUsingKCoreWithKTwice() {
        final GraqlCompute expected = Graql.compute().cluster().using(K_CORE).in("movie", "person").where(k(10));
        final GraqlCompute parsed = Graql.parseQuery(
                "compute cluster in [movie, person], using k-core, where [k = 5, k = 10];").asComputeCluster();

        assertEquals(expected, parsed);
    }

    @Test
    public void testParseComputeDegree() {
        assertParseEquivalence("compute centrality in movie, using degree;");
    }

    @Test
    public void testParseComputeCoreness() {
        assertParseEquivalence("compute centrality in movie, using k-core, where min-k=3;");
    }

    @Test
    public void testParseComputeMax() {
        assertParseEquivalence("compute max of person, in movie;");
    }

    @Test
    public void testParseComputeMean() {
        assertParseEquivalence("compute mean of person, in movie;");
    }

    @Test
    public void testParseComputeMedian() {
        assertParseEquivalence("compute median of person, in movie;");
    }

    @Test
    public void testParseComputeMin() {
        assertParseEquivalence("compute min of movie, in person;");
    }

    @Test
    public void testParseComputePath() {
        assertParseEquivalence("compute path from 0x83cb2, to 0x4ba92, in person;");
    }

    @Test
    public void testParseComputePathWithMultipleInTypes() {
        assertParseEquivalence("compute path from 0x83cb2, to 0x4ba92, in [person, marriage];");
    }

    @Test
    public void testParseComputeStd() {
        assertParseEquivalence("compute std of movie;");
    }

    @Test
    public void testParseComputeSum() {
        assertParseEquivalence("compute sum of movie, in person;");
    }

    // ===============================================================================================================//


    @Test
    public void whenParseIncorrectSyntax_ThrowGraqlSyntaxExceptionWithHelpfulError() {
        exception.expect(GraqlException.class);
        exception.expectMessage(allOf(
                containsString("syntax error"), containsString("line 1"),
                containsString("\nmatch $x isa "),
                containsString("\n             ^")
        ));
        //noinspection ResultOfMethodCallIgnored
        parseQuery("match $x isa ");
    }

    @Test
    public void whenParseIncorrectSyntax_ErrorMessageShouldRetainWhitespace() {
        exception.expect(GraqlException.class);
        exception.expectMessage(Matchers.not(containsString("match$xisa")));
        //noinspection ResultOfMethodCallIgnored
        parseQuery("match $x isa ");
    }

    @Test
    public void testSyntaxErrorPointer() {
        exception.expect(GraqlException.class);
        exception.expectMessage(allOf(
                containsString("\nmatch $x of"),
                containsString("\n         ^")
        ));
        //noinspection ResultOfMethodCallIgnored
<<<<<<< HEAD
        parseQuery("match $x is");
=======
        parseQuery("match $x of");
>>>>>>> c2549846
    }

    @Test
    public void testHasVariable() {
        final String query = "match $_ has title 'Godfather', has tmdb-vote-count $x;";
        final GraqlMatch parsed = Graql.parseQuery(query).asMatch();
        final GraqlMatch expected = match(var().has("title", "Godfather").has("tmdb-vote-count", var("x")));

        assertQueryEquals(expected, parsed, query.replace("'", "\""));
    }

    @Test
    public void testRegexAttributeType() {
        final String query = "match $x regex '(fe)?male';";
        final GraqlMatch parsed = Graql.parseQuery(query).asMatch();
        final GraqlMatch expected = match(var("x").regex("(fe)?male"));

        assertQueryEquals(expected, parsed, query.replace("'", "\""));
    }

    @Test
    public void testGraqlParseQuery() {
        assertTrue(parseQuery("match $x isa movie;") instanceof GraqlMatch);
    }

    @Test
    public void testParseKey() {
        assertEquals("match $x owns name @key; get $x;", parseQuery("match $x owns name @key; get $x;").toString());
    }

    @Test
    public void testParseEmptyString() {
        exception.expect(GraqlException.class);
        Graql.parseQuery("");
    }

    @Test
    public void testParseListOneMatch() {
        final String getString = "match $y isa movie;";
        final List<GraqlQuery> queries = Graql.parseQueries(getString).collect(toList());

        assertEquals(Arrays.asList(match(var("y").isa("movie"))), queries);
    }

    @Test
    public void testParseListOneInsert() {
        final String insertString = "insert $x isa movie;";
        final List<GraqlQuery> queries = Graql.parseQueries(insertString).collect(toList());

        assertEquals(Arrays.asList(insert(var("x").isa("movie"))), queries);
    }

    @Test
    public void testParseListOneInsertWithWhitespacePrefix() {
        final String insertString = " insert $x isa movie;";
        final List<GraqlQuery> queries = Graql.parseQueries(insertString).collect(toList());

        assertEquals(Arrays.asList(insert(var("x").isa("movie"))), queries);
    }

    @Test
    public void testParseListOneInsertWithPrefixComment() {
        final String insertString = "#hola\ninsert $x isa movie;";
        final List<GraqlQuery> queries = Graql.parseQueries(insertString).collect(toList());

        assertEquals(Arrays.asList(insert(var("x").isa("movie"))), queries);
    }

    @Test
    public void testParseList() {
        final String insertString = "insert $x isa movie;";
        final String getString = "match $y isa movie;";
        final List<GraqlQuery> queries = Graql.parseQueries(insertString + getString).collect(toList());

        assertEquals(Arrays.asList(insert(var("x").isa("movie")), match(var("y").isa("movie"))), queries);
    }

    @Test
<<<<<<< HEAD
    public void testParseListMatchInsert() {
        final String matchString = "match $y isa movie;";
        final String insertString = "insert $x isa movie;";
        final List<GraqlQuery> queries = Graql.parseQueries(matchString + insertString).collect(toList());

        assertEquals(Arrays.asList(match(var("y").isa("movie")).insert(var("x").isa("movie"))), queries);
    }

    @Test
    public void testParseMatchInsertBeforeAndAfter() {
        final String matchString = "match $y isa movie;";
        final String insertString = "insert $x isa movie;";
        final String matchInsert = matchString + insertString;

        final List<String> options = list(
                matchString + matchInsert,
                insertString + matchInsert,
                matchInsert + matchString,
                matchInsert + insertString
        );

        options.forEach(option -> {
            final List<GraqlQuery> queries = Graql.parseQueries(option).collect(toList());
            assertEquals(option, 2, queries.size());
        });
    }

    @Test
    public void testParseManyMatchInsertWithoutStackOverflow() {
        final int numQueries = 10_000;
        final String matchInsertString = "match $x isa person; insert $y isa person;\n";
=======
    public void testParseManyMatchInsertWithoutStackOverflow() {
        final int numQueries = 10_000;
        final String matchInsertString = "match $x isa person; insert $x has name 'bob';\n";
>>>>>>> c2549846
        final StringBuilder longQuery = new StringBuilder();
        for (int i = 0; i < numQueries; i++) {
            longQuery.append(matchInsertString);
        }

<<<<<<< HEAD
        final GraqlInsert matchInsert = match(var("x").isa("person")).insert(var("y").isa("person"));
=======
        final GraqlInsert matchInsert = match(var("x").isa("person")).insert(var("x").has("name", "bob"));
>>>>>>> c2549846
        final List<GraqlInsert> queries = Graql.<GraqlInsert>parseQueries(longQuery.toString()).collect(toList());

        assertEquals(Collections.nCopies(numQueries, matchInsert), queries);
    }

    @Test
    public void whenParsingAListOfQueriesWithASyntaxError_ReportError() {
        final String queryText = "define person sub entity has name;"; // note no semicolon

        exception.expect(GraqlException.class);
        exception.expectMessage("define person sub entity has name;"); // Message should refer to line

        //noinspection ResultOfMethodCallIgnored
        Graql.parseQuery(queryText);
    }

    @SuppressWarnings("CheckReturnValue")
    @Test(expected = GraqlException.class)
    public void whenParsingMultipleQueriesLikeOne_Throw() {
        //noinspection ResultOfMethodCallIgnored
        parseQuery("insert $x isa movie; insert $y isa movie");
    }

    @Test
    public void testMissingColon() {
        exception.expect(GraqlException.class);
        //noinspection ResultOfMethodCallIgnored
        parseQuery("match (actor $x, $y) isa has-cast;");
    }

    @Test
    public void testMissingComma() {
        exception.expect(GraqlException.class);
        //noinspection ResultOfMethodCallIgnored
        parseQuery("match ($x $y) isa has-cast;");
    }

    @Test
    public void testLimitMistake() {
        exception.expect(GraqlException.class);
        exception.expectMessage("limit1");
        //noinspection ResultOfMethodCallIgnored
        parseQuery("match ($x, $y); limit1;");
    }

    @Test
    public void whenParsingAggregateWithWrongVariableArgumentNumber_Throw() {
        exception.expect(GraqlException.class);
        //noinspection ResultOfMethodCallIgnored
        parseQuery("match $x isa name; group;");
    }

    @Test
    public void whenParsingAggregateWithWrongName_Throw() {
        exception.expect(GraqlException.class);
        //noinspection ResultOfMethodCallIgnored
        parseQuery("match $x isa name; hello $x;");
<<<<<<< HEAD
    }

    @Test
    public void regexAttributeConstraint() {
        final String query = "define digit sub attribute, regex '\\d';";
        final GraqlDefine parsed = parseQuery(query);
        final GraqlDefine expected = define(type("digit").sub("attribute").regex("\\d"));
=======
    }

    @Test
    public void defineAttributeTypeRegex() {
        final String query = "define digit sub attribute, regex '\\d';";
        final GraqlDefine parsed = parseQuery(query);
        final GraqlDefine expected = define(type("digit").sub("attribute").regex("\\d"));
        assertQueryEquals(expected, parsed, query.replace("'", "\""));
    }

    @Test
    public void undefineAttributeTypeRegex() {
        final String query = "undefine digit regex '\\d';";
        final GraqlUndefine parsed = parseQuery(query);
        final GraqlUndefine expected = undefine(type("digit").regex("\\d"));
>>>>>>> c2549846
        assertQueryEquals(expected, parsed, query.replace("'", "\""));
    }

    @Test
    public void regexPredicateParsesCharacterClassesCorrectly() {
        final String query = "match $x like '\\d';";
        final GraqlMatch parsed = parseQuery(query);
        final GraqlMatch expected = match(var("x").like("\\d"));
        assertQueryEquals(expected, parsed, query.replace("'", "\""));
    }

    @Test
    public void regexPredicateParsesQuotesCorrectly() {
        final String query = "match $x like '\\\"';";
        final GraqlMatch parsed = parseQuery(query);
        final GraqlMatch expected = match(var("x").like("\\\""));
        assertQueryEquals(expected, parsed, query.replace("'", "\""));
    }

    @Test
    public void regexPredicateParsesBackslashesCorrectly() {
        final String query = "match $x like '\\\\';";
        final GraqlMatch parsed = parseQuery(query);
        final GraqlMatch expected = match(var("x").like("\\\\"));
        assertQueryEquals(expected, parsed, query.replace("'", "\""));
    }

    @Test
    public void regexPredicateParsesNewlineCorrectly() {
        final String query = "match $x like '\\n';";
        final GraqlMatch parsed = parseQuery(query);
        final GraqlMatch expected = match(var("x").like("\\n"));
        assertQueryEquals(expected, parsed, query.replace("'", "\""));
    }

    @Test
    public void regexPredicateParsesForwardSlashesCorrectly() {
        final String query = "match $x like '\\/';";
        final GraqlMatch parsed = parseQuery(query);
        final GraqlMatch expected = match(var("x").like("/"));
        assertQueryEquals(expected, parsed, query.replace("'", "\""));
    }

    @Test
    public void whenValueEqualityToString_CreateValidQueryString() {
        final GraqlMatch expected = match(var("x").eq(var("y")));
        final GraqlMatch parsed = Graql.parseQuery(expected.toString());
        assertEquals(expected, parsed);
    }

<<<<<<< HEAD
    private static void assertParseEquivalence(final String query) {
=======
    private static void assertParseEquivalence(String query) {
>>>>>>> c2549846
        assertEquals(query, parseQuery(query).toString());
    }
}<|MERGE_RESOLUTION|>--- conflicted
+++ resolved
@@ -73,13 +73,13 @@
     @Rule
     public final ExpectedException exception = ExpectedException.none();
 
-    private void assertQueryEquals(final GraqlQuery expected, final GraqlQuery parsed, final String query) {
+    private void assertQueryEquals(GraqlQuery expected, GraqlQuery parsed, String query) {
         assertEquals(expected, parsed);
         assertEquals(expected, Graql.parseQuery(parsed.toString()));
         assertEquals(query, expected.toString());
     }
 
-    private void assertQueryEquals(final Pattern expected, final Pattern parsed, final String query) {
+    private void assertQueryEquals(Pattern expected, Pattern parsed, String query) {
         assertEquals(expected, parsed);
         assertEquals(expected, Graql.parsePattern(parsed.toString()));
         assertEquals(query, expected.toString());
@@ -99,8 +99,6 @@
         final String query = "match $x isa movie;";
         final GraqlMatch parsed = Graql.parseQuery(query).asMatch();
         final GraqlMatch expected = match(var("x").isa("movie"));
-<<<<<<< HEAD
-=======
 
         assertQueryEquals(expected, parsed, query);
     }
@@ -110,7 +108,6 @@
         String query = "match $a type attribute_label; get $a;";
         GraqlMatch parsed = Graql.parseQuery(query).asMatch();
         GraqlMatch expected = match(var("a").type("attribute_label")).get("a");
->>>>>>> c2549846
 
         assertQueryEquals(expected, parsed, query);
     }
@@ -133,11 +130,7 @@
         final GraqlMatch parsed = Graql.parseQuery(query).asMatch();
 
         final GraqlMatch expected = match(
-<<<<<<< HEAD
-                var("brando").val("Marl B").isa("name"),
-=======
                 var("brando").eq("Marl B").isa("name"),
->>>>>>> c2549846
                 rel("actor", "brando").rel("char").rel("production-with-cast", "prod")
         ).get("char", "prod");
 
@@ -176,11 +169,7 @@
         final String query = "match\n" +
                 "$x isa movie, has title $t;\n" +
                 "{ $t 'Apocalypse Now'; } or { $t < 'Juno'; $t > 'Godfather'; } or { $t 'Spy'; };\n" +
-<<<<<<< HEAD
-                "$t !== 'Apocalypse Now';";
-=======
                 "$t != 'Apocalypse Now';";
->>>>>>> c2549846
         final GraqlMatch parsed = Graql.parseQuery(query).asMatch();
 
         final GraqlMatch expected = match(
@@ -203,11 +192,7 @@
     public void testPredicateQuery2() {
         final String query = "match\n" +
                 "$x isa movie, has title $t;\n" +
-<<<<<<< HEAD
-                "{ $t <= 'Juno'; $t >= 'Godfather'; $t !== 'Heat'; } or { $t 'The Muppets'; };";
-=======
                 "{ $t <= 'Juno'; $t >= 'Godfather'; $t != 'Heat'; } or { $t 'The Muppets'; };";
->>>>>>> c2549846
         final GraqlMatch parsed = Graql.parseQuery(query).asMatch();
 
         final GraqlMatch expected = match(
@@ -260,12 +245,6 @@
     }
 
     @Test
-<<<<<<< HEAD
-    public void whenParsingContainsPredicateWithAVariable_ResultMatchesJavaGraql() {
-        final String query = "match $x contains $y;";
-        final GraqlMatch parsed = Graql.parseQuery(query).asMatch();
-        final GraqlMatch expected = match(var("x").contains(var("y")));
-=======
     public void testConceptVariable() {
         final String query = "match\n" +
                 "$x sub $z;\n" +
@@ -275,7 +254,6 @@
                 "not { $x is $y; };\n" +
                 "not { $a is $b; };";
         final GraqlMatch parsed = Graql.parseQuery(query);
->>>>>>> c2549846
 
         final GraqlMatch exepcted = match(
                 var("x").sub(var("z")), var("y").sub(var("z")),
@@ -289,11 +267,7 @@
 
     @Test
     public void testValueEqualsVariableQuery() {
-<<<<<<< HEAD
-        final String query = "match $s1 == $s2;";
-=======
         final String query = "match $s1 = $s2;";
->>>>>>> c2549846
         final GraqlMatch parsed = Graql.parseQuery(query).asMatch();
         final GraqlMatch expected = match(var("s1").eq(var("s2")));
 
@@ -401,11 +375,7 @@
 
 
     @Test
-<<<<<<< HEAD
-    public void testLongComparatorQuery() {
-=======
     public void testLongPredicateQuery() {
->>>>>>> c2549846
         final String query = "match $x isa movie, has tmdb-vote-count <= 400;";
         final GraqlMatch parsed = Graql.parseQuery(query).asMatch();
         final GraqlMatch expected = match(var("x").isa("movie").has("tmdb-vote-count", lte(400)));
@@ -696,17 +666,10 @@
 
     @Test
     public void whenParsingAsInMatch_ResultIsSameAsSub() {
-<<<<<<< HEAD
-        final String query = "match fatherhood sub parenthood, relates father as parent, relates son as child;";
-        final GraqlMatch parsed = Graql.parseQuery(query).asMatch();
-        final GraqlMatch expected = match(
-                type("fatherhood").sub("parenthood")
-=======
         final String query = "match $f sub parenthood, relates father as parent, relates son as child;";
         final GraqlMatch parsed = Graql.parseQuery(query).asMatch();
         final GraqlMatch expected = match(
                 var("f").sub("parenthood")
->>>>>>> c2549846
                         .relates("father", "parent")
                         .relates("son", "child")
         );
@@ -856,17 +819,9 @@
 
     @Test
     public void testParseWithoutVar() {
-<<<<<<< HEAD
-        final String query = "match $_ isa person;";
-        final GraqlMatch parsed = Graql.parseQuery(query).asMatch();
-        final GraqlMatch expected = match(var().isa("person"));
-
-        assertQueryEquals(expected, parsed, query);
-=======
         String query = "match $_ isa person;";
         assertThrows(() -> Graql.parseQuery(query).asMatch());
         assertThrows(() -> match(var().isa("person")));
->>>>>>> c2549846
     }
 
     @Test
@@ -1129,11 +1084,7 @@
                 containsString("\n         ^")
         ));
         //noinspection ResultOfMethodCallIgnored
-<<<<<<< HEAD
-        parseQuery("match $x is");
-=======
         parseQuery("match $x of");
->>>>>>> c2549846
     }
 
     @Test
@@ -1212,53 +1163,15 @@
     }
 
     @Test
-<<<<<<< HEAD
-    public void testParseListMatchInsert() {
-        final String matchString = "match $y isa movie;";
-        final String insertString = "insert $x isa movie;";
-        final List<GraqlQuery> queries = Graql.parseQueries(matchString + insertString).collect(toList());
-
-        assertEquals(Arrays.asList(match(var("y").isa("movie")).insert(var("x").isa("movie"))), queries);
-    }
-
-    @Test
-    public void testParseMatchInsertBeforeAndAfter() {
-        final String matchString = "match $y isa movie;";
-        final String insertString = "insert $x isa movie;";
-        final String matchInsert = matchString + insertString;
-
-        final List<String> options = list(
-                matchString + matchInsert,
-                insertString + matchInsert,
-                matchInsert + matchString,
-                matchInsert + insertString
-        );
-
-        options.forEach(option -> {
-            final List<GraqlQuery> queries = Graql.parseQueries(option).collect(toList());
-            assertEquals(option, 2, queries.size());
-        });
-    }
-
-    @Test
-    public void testParseManyMatchInsertWithoutStackOverflow() {
-        final int numQueries = 10_000;
-        final String matchInsertString = "match $x isa person; insert $y isa person;\n";
-=======
     public void testParseManyMatchInsertWithoutStackOverflow() {
         final int numQueries = 10_000;
         final String matchInsertString = "match $x isa person; insert $x has name 'bob';\n";
->>>>>>> c2549846
         final StringBuilder longQuery = new StringBuilder();
         for (int i = 0; i < numQueries; i++) {
             longQuery.append(matchInsertString);
         }
 
-<<<<<<< HEAD
-        final GraqlInsert matchInsert = match(var("x").isa("person")).insert(var("y").isa("person"));
-=======
         final GraqlInsert matchInsert = match(var("x").isa("person")).insert(var("x").has("name", "bob"));
->>>>>>> c2549846
         final List<GraqlInsert> queries = Graql.<GraqlInsert>parseQueries(longQuery.toString()).collect(toList());
 
         assertEquals(Collections.nCopies(numQueries, matchInsert), queries);
@@ -1316,15 +1229,6 @@
         exception.expect(GraqlException.class);
         //noinspection ResultOfMethodCallIgnored
         parseQuery("match $x isa name; hello $x;");
-<<<<<<< HEAD
-    }
-
-    @Test
-    public void regexAttributeConstraint() {
-        final String query = "define digit sub attribute, regex '\\d';";
-        final GraqlDefine parsed = parseQuery(query);
-        final GraqlDefine expected = define(type("digit").sub("attribute").regex("\\d"));
-=======
     }
 
     @Test
@@ -1340,7 +1244,6 @@
         final String query = "undefine digit regex '\\d';";
         final GraqlUndefine parsed = parseQuery(query);
         final GraqlUndefine expected = undefine(type("digit").regex("\\d"));
->>>>>>> c2549846
         assertQueryEquals(expected, parsed, query.replace("'", "\""));
     }
 
@@ -1391,11 +1294,7 @@
         assertEquals(expected, parsed);
     }
 
-<<<<<<< HEAD
-    private static void assertParseEquivalence(final String query) {
-=======
     private static void assertParseEquivalence(String query) {
->>>>>>> c2549846
         assertEquals(query, parseQuery(query).toString());
     }
 }