/*
 * Copyright (C) 2021 Grakn Labs
 *
 * This program is free software: you can redistribute it and/or modify
 * it under the terms of the GNU Affero General Public License as
 * published by the Free Software Foundation, either version 3 of the
 * License, or (at your option) any later version.
 *
 * This program is distributed in the hope that it will be useful,
 * but WITHOUT ANY WARRANTY; without even the implied warranty of
 * MERCHANTABILITY or FITNESS FOR A PARTICULAR PURPOSE.  See the
 * GNU Affero General Public License for more details.
 *
 * You should have received a copy of the GNU Affero General Public License
 * along with this program.  If not, see <https://www.gnu.org/licenses/>.
 */

package graql.lang.parser;

import org.antlr.v4.runtime.BaseErrorListener;
import org.antlr.v4.runtime.RecognitionException;
import org.antlr.v4.runtime.Recognizer;

import java.util.ArrayList;
import java.util.Arrays;
import java.util.List;
import java.util.stream.Collectors;

/**
 * ANTLR error listener that listens for syntax errors.
 * When a syntax error occurs, it is recorded. Call {@link ErrorListener#hasErrors()} to see if there were errors.
 * View the errors with {@link ErrorListener#toString()}.
 */
public class ErrorListener extends BaseErrorListener {

    private final List<String> query;
    private final List<SyntaxError> errors = new ArrayList<>();

    private ErrorListener(final List<String> query) {
        this.query = query;
    }

    /**
     * Create a {@link ErrorListener} without a reference to a query string.
     * This will have limited error-reporting abilities, but is necessary when dealing with very large queries
     * that should not be held in memory all at once.
     */
    public static ErrorListener withoutQueryString() {
        return new ErrorListener(null);
    }

<<<<<<< HEAD
    public static ErrorListener of(final String query) {
=======
    public static ErrorListener of(String query) {
>>>>>>> c2549846
        final List<String> queryList = Arrays.asList(query.split("\n"));
        return new ErrorListener(queryList);
    }

    @Override
    public void syntaxError(
            final Recognizer<?, ?> recognizer, final Object offendingSymbol, final int line, final int charPositionInLine, final String msg,
            final RecognitionException e) {

        if (query == null) {
            errors.add(new SyntaxError(null, line, 0, msg));
        } else {
            errors.add(new SyntaxError(query.get(line - 1), line, charPositionInLine, msg));
        }
    }

    public boolean hasErrors() {
        return !errors.isEmpty();
    }

    @Override
    public String toString() {
        return errors.stream().map(SyntaxError::toString).collect(Collectors.joining("\n"));
    }
}
<|MERGE_RESOLUTION|>--- conflicted
+++ resolved
@@ -36,7 +36,7 @@
     private final List<String> query;
     private final List<SyntaxError> errors = new ArrayList<>();
 
-    private ErrorListener(final List<String> query) {
+    private ErrorListener(List<String> query) {
         this.query = query;
     }
 
@@ -49,19 +49,15 @@
         return new ErrorListener(null);
     }
 
-<<<<<<< HEAD
-    public static ErrorListener of(final String query) {
-=======
     public static ErrorListener of(String query) {
->>>>>>> c2549846
         final List<String> queryList = Arrays.asList(query.split("\n"));
         return new ErrorListener(queryList);
     }
 
     @Override
     public void syntaxError(
-            final Recognizer<?, ?> recognizer, final Object offendingSymbol, final int line, final int charPositionInLine, final String msg,
-            final RecognitionException e) {
+            Recognizer<?, ?> recognizer, Object offendingSymbol, int line, int charPositionInLine, String msg,
+            RecognitionException e) {
 
         if (query == null) {
             errors.add(new SyntaxError(null, line, 0, msg));
