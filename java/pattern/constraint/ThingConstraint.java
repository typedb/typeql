/*
 * Copyright (C) 2021 Grakn Labs
 *
 * This program is free software: you can redistribute it and/or modify
 * it under the terms of the GNU Affero General Public License as
 * published by the Free Software Foundation, either version 3 of the
 * License, or (at your option) any later version.
 *
 * This program is distributed in the hope that it will be useful,
 * but WITHOUT ANY WARRANTY; without even the implied warranty of
 * MERCHANTABILITY or FITNESS FOR A PARTICULAR PURPOSE.  See the
 * GNU Affero General Public License for more details.
 *
 * You should have received a copy of the GNU Affero General Public License
 * along with this program.  If not, see <https://www.gnu.org/licenses/>.
 */

package graql.lang.pattern.constraint;

import grakn.common.collection.Either;
import grakn.common.collection.Pair;
import graql.lang.common.GraqlToken;
import graql.lang.common.exception.GraqlException;
import graql.lang.common.util.Strings;
import graql.lang.pattern.variable.BoundVariable;
import graql.lang.pattern.variable.ThingVariable;
import graql.lang.pattern.variable.TypeVariable;
import graql.lang.pattern.variable.UnboundVariable;

import javax.annotation.Nullable;
import java.time.LocalDateTime;
import java.util.ArrayList;
import java.util.HashMap;
import java.util.HashSet;
import java.util.List;
import java.util.Map;
import java.util.Objects;
import java.util.Optional;
import java.util.Set;
import java.util.concurrent.atomic.AtomicInteger;
import java.util.regex.Pattern;

import static grakn.common.collection.Collections.list;
import static grakn.common.collection.Collections.pair;
import static grakn.common.collection.Collections.set;
import static grakn.common.util.Objects.className;
import static graql.lang.common.GraqlToken.Char.COLON;
import static graql.lang.common.GraqlToken.Char.COMMA_SPACE;
import static graql.lang.common.GraqlToken.Char.PARAN_CLOSE;
import static graql.lang.common.GraqlToken.Char.PARAN_OPEN;
import static graql.lang.common.GraqlToken.Char.SPACE;
import static graql.lang.common.GraqlToken.Constraint.HAS;
import static graql.lang.common.GraqlToken.Constraint.ISA;
import static graql.lang.common.GraqlToken.Constraint.ISAX;
import static graql.lang.common.GraqlToken.Predicate.Equality.EQ;
import static graql.lang.common.GraqlToken.Predicate.SubString.LIKE;
import static graql.lang.common.GraqlToken.Type.RELATION;
import static graql.lang.common.exception.ErrorMessage.INVALID_CASTING;
import static graql.lang.common.exception.ErrorMessage.INVALID_CONSTRAINT_DATETIME_PRECISION;
import static graql.lang.common.exception.ErrorMessage.INVALID_IID_STRING;
import static graql.lang.common.exception.ErrorMessage.MISSING_CONSTRAINT_PREDICATE;
import static graql.lang.common.exception.ErrorMessage.MISSING_CONSTRAINT_RELATION_PLAYER;
import static graql.lang.common.exception.ErrorMessage.MISSING_CONSTRAINT_VALUE;
import static graql.lang.common.util.Strings.escapeRegex;
import static graql.lang.common.util.Strings.quoteString;
import static graql.lang.pattern.variable.UnboundVariable.hidden;
import static java.util.stream.Collectors.joining;

public abstract class ThingConstraint extends Constraint<BoundVariable> {

    @Override
    public Set<BoundVariable> variables() {
        return set();
    }

    @Override
    public boolean isThing() {
        return true;
    }

    @Override
    public ThingConstraint asThing() {
        return this;
    }

    public boolean isIID() {
        return false;
    }

    public boolean isIsa() {
        return false;
    }

    public boolean isValue() {
        return false;
    }

    public boolean isRelation() {
        return false;
    }

    public boolean isHas() {
        return false;
    }

    public IID asIID() {
        throw GraqlException.of(INVALID_CASTING.message(className(this.getClass()), className(IID.class)));
    }

    public ThingConstraint.Isa asIsa() {
        throw GraqlException.of(INVALID_CASTING.message(className(this.getClass()), className(Isa.class)));
    }

    public Value<?> asValue() {
        throw GraqlException.of(INVALID_CASTING.message(className(this.getClass()), className(Value.class)));
    }

    public ThingConstraint.Relation asRelation() {
        throw GraqlException.of(INVALID_CASTING.message(className(this.getClass()), className(Relation.class)));
    }

    public ThingConstraint.Has asHas() {
        throw GraqlException.of(INVALID_CASTING.message(className(this.getClass()), className(Has.class)));
    }

    public static class IID extends ThingConstraint {

        private static final Pattern REGEX = Pattern.compile("0x[0-9a-f]+");
        private final String iid;
        private final int hash;

        public IID(final String iid) {
            if (iid == null) throw new NullPointerException("Null IID");
            if (!REGEX.matcher(iid).matches()) {
                throw GraqlException.of(INVALID_IID_STRING.message(iid, REGEX.toString()));
            }
            this.iid = iid;
            this.hash = Objects.hash(IID.class, this.iid);
        }

        public String iid() {
            return iid;
        }

        @Override
        public boolean isIID() {
            return true;
        }

        @Override
        public IID asIID() {
            return this;
        }

        @Override
        public String toString() {
            return GraqlToken.Constraint.IID.toString() + SPACE + iid;
        }

        @Override
        public boolean equals(final Object o) {
            if (o == this) return true;
            if (o == null || getClass() != o.getClass()) return false;
            final IID that = (IID) o;
            return (this.iid.equals(that.iid));
        }

        @Override
        public int hashCode() {
            return hash;
        }
    }

    public static class Isa extends ThingConstraint {

        private final TypeVariable type;
        private final boolean isExplicit;
        private final boolean isDerived;
        private final int hash;

<<<<<<< HEAD
        public Isa(final String type, final boolean isExplicit) {
            this(hidden().type(type), isExplicit);
        }

        public Isa(final UnboundVariable typeVar, final boolean isExplicit) {
            this(typeVar.toType(), isExplicit);
        }

        public Isa(final Either<String, UnboundVariable> typeArg, final boolean isExplicit) {
            this(typeArg.apply(label -> hidden().type(label), UnboundVariable::toType), isExplicit);
        }

        private Isa(final TypeVariable type, final boolean isExplicit) {
=======
        public Isa(String type, boolean isExplicit) {
            this(hidden().type(type), isExplicit, false);
        }

        public Isa(UnboundVariable typeVar, boolean isExplicit) {
            this(typeVar.toType(), isExplicit, false);
        }

        public Isa(Either<String, UnboundVariable> typeArg, boolean isExplicit) {
            this(typeArg.apply(label -> hidden().type(label), UnboundVariable::toType), isExplicit, false);
        }

        private Isa(TypeVariable type, boolean isExplicit, boolean isDerived) {
>>>>>>> c2549846
            if (type == null) {
                throw new NullPointerException("Null type");
            }
            this.type = type;
            this.isExplicit = isExplicit;
            this.isDerived = isDerived;
            this.hash = Objects.hash(Isa.class, this.type, this.isExplicit, this.isDerived);
        }

        public TypeVariable type() {
            return type;
        }

        public boolean isExplicit() {
            return isExplicit;
        }

        public boolean isDerived() { return isDerived; }

        @Override
        public Set<BoundVariable> variables() {
            return set(type);
        }

        @Override
        public boolean isIsa() {
            return true;
        }

        @Override
        public ThingConstraint.Isa asIsa() {
            return this;
        }

        @Override
        public String toString() {
            return (isExplicit ? ISAX.toString() : ISA.toString()) + SPACE + type();
        }

        @Override
        public boolean equals(final Object o) {
            if (this == o) return true;
            if (o == null || getClass() != o.getClass()) return false;
            final Isa that = (Isa) o;
<<<<<<< HEAD
            return (this.type.equals(that.type) && this.isExplicit == that.isExplicit);
        }

        @Override
        public int hashCode() {
            return hash;
        }
    }

    public static class NEQ extends ThingConstraint {

        private final ThingVariable<?> variable;
        private final int hash;

        public NEQ(final UnboundVariable variable) {
            this(variable.toThing());
        }

        private NEQ(final ThingVariable<?> variable) {
            if (variable == null) throw new NullPointerException("Null var");
            this.variable = variable;
            this.hash = Objects.hash(NEQ.class, this.variable);
        }

        public ThingVariable<?> variable() {
            return variable;
        }

        @Override
        public Set<BoundVariable> variables() {
            return set(variable());
        }

        @Override
        public boolean isNEQ() {
            return true;
        }

        @Override
        public ThingConstraint.NEQ asNEQ() {
            return this;
        }

        @Override
        public String toString() {
            return GraqlToken.Comparator.NEQ.toString() + SPACE + variable();
        }

        @Override
        public boolean equals(final Object o) {
            if (this == o) return true;
            if (o == null || getClass() != o.getClass()) return false;
            final NEQ that = (NEQ) o;
            return (this.variable.equals(that.variable));
        }

        @Override
        public int hashCode() {
            return hash;
        }
    }

    public static class Value<T> extends ThingConstraint {

        private final ValueOperation<T> operation;
        private final int hash;

        public Value(final ValueOperation<T> operation) {
            if (operation == null) throw new NullPointerException("Null operation");
            this.operation = operation;
            this.hash = Objects.hash(Value.class, this.operation);
        }

        public ValueOperation<T> operation() {
            return operation;
        }

        @Override
        public Set<BoundVariable> variables() {
            return operation.variable().isPresent() ? set(operation.variable().get()) : set();
        }

        @Override
        public boolean isValue() {
            return true;
        }

        @Override
        public ThingConstraint.Value<?> asValue() {
            return this;
        }

        @Override
        public String toString() {
            return operation().toString();
        }

        @Override
        public boolean equals(final Object o) {
            if (this == o) return true;
            if (o == null || getClass() != o.getClass()) return false;
            final Value<?> that = (Value<?>) o;
            return (this.operation.equals(that.operation));
=======
            return (this.type.equals(that.type) &&
                    this.isExplicit == that.isExplicit &&
                    this.isDerived == that.isDerived);
>>>>>>> c2549846
        }

        @Override
        public int hashCode() {
            return hash;
        }
    }

    public static class Relation extends ThingConstraint {

        private final Map<Pair<TypeVariable, ThingVariable<?>>, AtomicInteger> repetitions;
        private final List<RolePlayer> players;
        private String scope;

        public Relation(final RolePlayer player) {
            this(list(player));
        }

<<<<<<< HEAD
        public Relation(final List<RolePlayer> players) {
            if (players == null || players.isEmpty()) {
                throw GraqlException.of(MISSING_CONSTRAINT_RELATION_PLAYER.message());
=======
        public Relation(List<RolePlayer> players) {
            if (players == null || players.isEmpty()) throw GraqlException.of(MISSING_CONSTRAINT_RELATION_PLAYER);
            this.repetitions = new HashMap<>();
            this.players = new ArrayList<>();
            this.scope = RELATION.toString();
            registerPlayers(players);
        }

        private void registerPlayers(List<RolePlayer> players) {
            for (RolePlayer player : players) {
                player.setScope(scope);
                player.setRepetition(incrementRepetition(player));
                this.players.add(player);
>>>>>>> c2549846
            }
        }

        private int incrementRepetition(RolePlayer player) {
            return repetitions.computeIfAbsent(pair(player.roleType, player.player),
                                               k -> new AtomicInteger(0)).incrementAndGet();
        }

        public void setScope(final String relationLabel) {
            this.scope = relationLabel;
            players.forEach(player -> player.setScope(scope));
        }

<<<<<<< HEAD
        public boolean hasScope() {
            return scope != null;
        }

        public void addPlayers(final RolePlayer player) {
=======
        public void addPlayers(RolePlayer player) {
>>>>>>> c2549846
            if (scope != null) player.setScope(scope);
            player.setRepetition(incrementRepetition(player));
            players.add(player);
        }

        public List<RolePlayer> players() {
            return players;
        }

        @Override
        public Set<BoundVariable> variables() {
            final Set<BoundVariable> variables = new HashSet<>();
            players().forEach(player -> {
                variables.add(player.player());
                if (player.roleType().isPresent()) variables.add(player.roleType().get());
            });
            return variables;
        }

        @Override
        public boolean isRelation() {
            return true;
        }

        @Override
        public ThingConstraint.Relation asRelation() {
            return this;
        }

        @Override
        public String toString() {
            return PARAN_OPEN + players().stream().map(RolePlayer::toString).collect(joining(COMMA_SPACE.toString())) + PARAN_CLOSE;
        }

        @Override
        public boolean equals(final Object o) {
            if (this == o) return true;
            if (o == null || getClass() != o.getClass()) return false;
<<<<<<< HEAD
            final Relation that = (Relation) o;
            return (this.players.equals(that.players));
=======
            Relation that = (Relation) o;
            return this.players.equals(that.players);
>>>>>>> c2549846
        }

        @Override
        public int hashCode() {
            return Objects.hash(Relation.class, this.players);
        }

        public static class RolePlayer {

            private TypeVariable roleType;
            private final ThingVariable<?> player;
            private int repetition;

            public RolePlayer(final String roleType, final UnboundVariable playerVar) {
                this(roleType == null ? null : hidden().type(roleType), playerVar.toThing());
            }

            public RolePlayer(final UnboundVariable roleTypeVar, final UnboundVariable playerVar) {
                this(roleTypeVar == null ? null : roleTypeVar.toType(), playerVar.toThing());
            }

            public RolePlayer(final UnboundVariable playerVar) {
                this(null, playerVar.toThing());
            }

            public RolePlayer(final Either<String, UnboundVariable> roleTypeArg, final UnboundVariable playerVar) {
                this(roleTypeArg == null ? null : roleTypeArg.apply(label -> hidden().type(label), UnboundVariable::toType), playerVar.toThing());
            }

            private RolePlayer(@Nullable final TypeVariable roleType, final ThingVariable<?> player) {
                if (player == null) throw new NullPointerException("Null player");
                this.roleType = roleType;
                this.player = player;
            }

<<<<<<< HEAD
            public void setScope(final String relationLabel) {
                if (roleType != null && roleType.label().isPresent()) {
                    this.roleType = hidden().type(relationLabel, roleType.label().get().label());
                }
            }

=======
>>>>>>> c2549846
            public Optional<TypeVariable> roleType() {
                return Optional.ofNullable(roleType);
            }

            public ThingVariable<?> player() {
                return player;
            }

            public int repetition() {
                return repetition;
            }

            private void setScope(String relationLabel) {
                if (roleType != null && roleType.label().isPresent()) {
                    this.roleType = hidden().type(relationLabel, roleType.label().get().label());
                }
            }

            private void setRepetition(int repetition) {
                this.repetition = repetition;
            }

            @Override
            public String toString() {
                if (roleType == null) {
                    return player.toString();
                } else {
                    final StringBuilder syntax = new StringBuilder();
                    if (roleType.isVisible()) syntax.append(roleType.reference().toString());
                    else syntax.append(roleType.label().get().label());
                    syntax.append(COLON).append(SPACE).append(player);
                    return syntax.toString();
                }
            }

            @Override
            public boolean equals(final Object o) {
                if (this == o) return true;
                if (o == null || getClass() != o.getClass()) return false;
                final RolePlayer that = (RolePlayer) o;
<<<<<<< HEAD
                return (Objects.equals(this.roleType, that.roleType)) && (this.player.equals(that.player));
=======
                return (Objects.equals(this.roleType, that.roleType) &&
                        this.player.equals(that.player) &&
                        this.repetition == that.repetition);
>>>>>>> c2549846
            }

            @Override
            public int hashCode() {
                return Objects.hash(RolePlayer.class, roleType, player, repetition);
            }
        }
    }

    public static class Has extends ThingConstraint {

        private final TypeVariable type;
        private final ThingVariable<?> attribute;
        private final int hash;

        public Has(final String type, final ThingConstraint.Value<?> value) {
            this(hidden().type(type), hidden().constrain(value));
        }

        public Has(final String type, final UnboundVariable var) {
            this(hidden().type(type), var.toThing());
        }

<<<<<<< HEAD
        private Has(final TypeVariable type, final ThingVariable<?> attribute) {
            if (type == null || attribute == null) throw new NullPointerException("Null type/attribute");
=======
        public Has(UnboundVariable var) {
            this(null, var.toThing());
        }

        private Has(@Nullable TypeVariable type, ThingVariable<?> attribute) {
            if (attribute == null) throw new NullPointerException("Null attribute");
>>>>>>> c2549846
            this.type = type;
            if (type == null) this.attribute = attribute;
            else this.attribute = attribute.constrain(new Isa(type, false, true));
            this.hash = Objects.hash(Has.class, this.type, this.attribute);
        }

        public ThingVariable<?> attribute() { return attribute; }

        public Optional<TypeVariable> type() { return Optional.ofNullable(type); }

        @Override
        public Set<BoundVariable> variables() {
            return set(attribute);
        }

        @Override
        public boolean isHas() {
            return true;
        }

        @Override
        public ThingConstraint.Has asHas() {
            return this;
        }

        @Override
        public String toString() {
            return String.valueOf(HAS) + SPACE +
                    (type != null ? type.label().get().label() + SPACE : "") +
                    (attribute.isNamed() ? attribute.reference() : attribute.value().get());
        }

        @Override
        public boolean equals(final Object o) {
            if (this == o) return true;
            if (o == null || getClass() != o.getClass()) return false;
            final Has that = (Has) o;
<<<<<<< HEAD
            return (this.type.equals(that.type) && this.attribute.equals(that.attribute));
=======
            return Objects.equals(this.type, that.type) && this.attribute.equals(that.attribute);
>>>>>>> c2549846
        }

        @Override
        public int hashCode() {
            return hash;
        }
    }

    public abstract static class Value<T> extends ThingConstraint {

        private final GraqlToken.Predicate predicate;
        private final T value;
        private final int hash;

        Value(GraqlToken.Predicate predicate, T value) {
            assert !predicate.isEquality() || value instanceof Comparable || value instanceof ThingVariable<?>;
            assert !predicate.isSubString() || value instanceof java.lang.String;
            if (predicate == null) throw GraqlException.of(MISSING_CONSTRAINT_PREDICATE);
            else if (value == null) throw GraqlException.of(MISSING_CONSTRAINT_VALUE);
            this.predicate = predicate;
            this.value = value;
            this.hash = Objects.hash(Value.class, this.predicate, this.value);
        }

        @Override
        public Set<BoundVariable> variables() {
            return set();
        }

        @Override
        public boolean isValue() {
            return true;
        }

        @Override
        public Value<?> asValue() {
            return this;
        }

        public GraqlToken.Predicate predicate() {
            return predicate;
        }

        public T value() {
            return value;
        }

        public boolean isLong() {
            return false;
        }

        public boolean isDouble() {
            return false;
        }

        public boolean isBoolean() {
            return false;
        }

        public boolean isString() {
            return false;
        }

        public boolean isDateTime() {
            return false;
        }

        public boolean isVariable() {
            return false;
        }

        public Long asLong() {
            throw GraqlException.of(INVALID_CASTING.message(className(this.getClass()), className(Long.class)));
        }

        public Double asDouble() {
            throw GraqlException.of(INVALID_CASTING.message(className(this.getClass()), className(Double.class)));
        }

        public Boolean asBoolean() {
            throw GraqlException.of(INVALID_CASTING.message(className(this.getClass()), className(Boolean.class)));
        }

        public String asString() {
            throw GraqlException.of(INVALID_CASTING.message(className(this.getClass()), className(String.class)));
        }

        public DateTime asDateTime() {
            throw GraqlException.of(INVALID_CASTING.message(className(this.getClass()), className(DateTime.class)));
        }

        public Variable asVariable() {
            throw GraqlException.of(INVALID_CASTING.message(className(this.getClass()), className(Variable.class)));
        }

        @Override
        public java.lang.String toString() {
            if (predicate.equals(EQ) && !isVariable()) return Strings.valueToString(value);
            else return predicate.toString() + SPACE + Strings.valueToString(value);
        }

        @Override
        public boolean equals(Object o) {
            if (this == o) return true;
            if (o == null || getClass() != o.getClass()) return false;
            final Value<?> that = (Value<?>) o;
            return (this.predicate.equals(that.predicate) && this.value.equals(that.value));
        }

        @Override
        public int hashCode() {
            return hash;
        }

        public static class Long extends Value<java.lang.Long> {

            public Long(GraqlToken.Predicate.Equality predicate, long value) {
                super(predicate, value);
            }

            @Override
            public boolean isLong() {
                return true;
            }

            @Override
            public Long asLong() {
                return this;
            }
        }

        public static class Double extends Value<java.lang.Double> {

            public Double(GraqlToken.Predicate.Equality predicate, double value) {
                super(predicate, value);
            }

            @Override
            public boolean isDouble() {
                return true;
            }

            @Override
            public Double asDouble() {
                return this;
            }
        }

        public static class Boolean extends Value<java.lang.Boolean> {

            public Boolean(GraqlToken.Predicate.Equality predicate, boolean value) {
                super(predicate, value);
            }

            @Override
            public boolean isBoolean() {
                return true;
            }

            @Override
            public Boolean asBoolean() {
                return this;
            }
        }

        public static class String extends Value<java.lang.String> {

            public String(GraqlToken.Predicate predicate, java.lang.String value) {
                super(predicate, value);
            }

            @Override
            public boolean isString() {
                return true;
            }

            @Override
            public java.lang.String toString() {
                final StringBuilder operation = new StringBuilder();

                if (predicate().equals(LIKE)) {
                    operation.append(LIKE).append(SPACE).append(quoteString(escapeRegex(value())));
                } else if (predicate().equals(EQ)) {
                    operation.append(quoteString(value()));
                } else {
                    operation.append(predicate()).append(SPACE).append(quoteString(value()));
                }

                return operation.toString();
            }

            @Override
            public String asString() {
                return this;
            }
        }

        public static class DateTime extends Value<LocalDateTime> {

            public DateTime(GraqlToken.Predicate.Equality predicate, LocalDateTime value) {
                super(predicate, value);
                // validate precision of fractional seconds, which are stored as nanos in LocalDateTime
                final int nanos = value.toLocalTime().getNano();
                final long nanosPerMilli = 1000000L;
                final long remainder = nanos % nanosPerMilli;
                if (remainder != 0) {
                    throw GraqlException.of(INVALID_CONSTRAINT_DATETIME_PRECISION.message(value));
                }
            }

            @Override
            public boolean isDateTime() {
                return true;
            }

            @Override
            public DateTime asDateTime() {
                return this;
            }
        }

        public static class Variable extends Value<ThingVariable<?>> {

            public Variable(GraqlToken.Predicate.Equality predicate, UnboundVariable variable) {
                super(predicate, variable.toThing());
            }

            @Override
            public Set<BoundVariable> variables() {
                return set(value());
            }

            @Override
            public boolean isVariable() {
                return true;
            }

            @Override
            public Variable asVariable() {
                return this;
            }
        }
    }
}<|MERGE_RESOLUTION|>--- conflicted
+++ resolved
@@ -129,7 +129,7 @@
         private final String iid;
         private final int hash;
 
-        public IID(final String iid) {
+        public IID(String iid) {
             if (iid == null) throw new NullPointerException("Null IID");
             if (!REGEX.matcher(iid).matches()) {
                 throw GraqlException.of(INVALID_IID_STRING.message(iid, REGEX.toString()));
@@ -158,7 +158,7 @@
         }
 
         @Override
-        public boolean equals(final Object o) {
+        public boolean equals(Object o) {
             if (o == this) return true;
             if (o == null || getClass() != o.getClass()) return false;
             final IID that = (IID) o;
@@ -178,21 +178,6 @@
         private final boolean isDerived;
         private final int hash;
 
-<<<<<<< HEAD
-        public Isa(final String type, final boolean isExplicit) {
-            this(hidden().type(type), isExplicit);
-        }
-
-        public Isa(final UnboundVariable typeVar, final boolean isExplicit) {
-            this(typeVar.toType(), isExplicit);
-        }
-
-        public Isa(final Either<String, UnboundVariable> typeArg, final boolean isExplicit) {
-            this(typeArg.apply(label -> hidden().type(label), UnboundVariable::toType), isExplicit);
-        }
-
-        private Isa(final TypeVariable type, final boolean isExplicit) {
-=======
         public Isa(String type, boolean isExplicit) {
             this(hidden().type(type), isExplicit, false);
         }
@@ -206,7 +191,6 @@
         }
 
         private Isa(TypeVariable type, boolean isExplicit, boolean isDerived) {
->>>>>>> c2549846
             if (type == null) {
                 throw new NullPointerException("Null type");
             }
@@ -247,119 +231,13 @@
         }
 
         @Override
-        public boolean equals(final Object o) {
+        public boolean equals(Object o) {
             if (this == o) return true;
             if (o == null || getClass() != o.getClass()) return false;
             final Isa that = (Isa) o;
-<<<<<<< HEAD
-            return (this.type.equals(that.type) && this.isExplicit == that.isExplicit);
-        }
-
-        @Override
-        public int hashCode() {
-            return hash;
-        }
-    }
-
-    public static class NEQ extends ThingConstraint {
-
-        private final ThingVariable<?> variable;
-        private final int hash;
-
-        public NEQ(final UnboundVariable variable) {
-            this(variable.toThing());
-        }
-
-        private NEQ(final ThingVariable<?> variable) {
-            if (variable == null) throw new NullPointerException("Null var");
-            this.variable = variable;
-            this.hash = Objects.hash(NEQ.class, this.variable);
-        }
-
-        public ThingVariable<?> variable() {
-            return variable;
-        }
-
-        @Override
-        public Set<BoundVariable> variables() {
-            return set(variable());
-        }
-
-        @Override
-        public boolean isNEQ() {
-            return true;
-        }
-
-        @Override
-        public ThingConstraint.NEQ asNEQ() {
-            return this;
-        }
-
-        @Override
-        public String toString() {
-            return GraqlToken.Comparator.NEQ.toString() + SPACE + variable();
-        }
-
-        @Override
-        public boolean equals(final Object o) {
-            if (this == o) return true;
-            if (o == null || getClass() != o.getClass()) return false;
-            final NEQ that = (NEQ) o;
-            return (this.variable.equals(that.variable));
-        }
-
-        @Override
-        public int hashCode() {
-            return hash;
-        }
-    }
-
-    public static class Value<T> extends ThingConstraint {
-
-        private final ValueOperation<T> operation;
-        private final int hash;
-
-        public Value(final ValueOperation<T> operation) {
-            if (operation == null) throw new NullPointerException("Null operation");
-            this.operation = operation;
-            this.hash = Objects.hash(Value.class, this.operation);
-        }
-
-        public ValueOperation<T> operation() {
-            return operation;
-        }
-
-        @Override
-        public Set<BoundVariable> variables() {
-            return operation.variable().isPresent() ? set(operation.variable().get()) : set();
-        }
-
-        @Override
-        public boolean isValue() {
-            return true;
-        }
-
-        @Override
-        public ThingConstraint.Value<?> asValue() {
-            return this;
-        }
-
-        @Override
-        public String toString() {
-            return operation().toString();
-        }
-
-        @Override
-        public boolean equals(final Object o) {
-            if (this == o) return true;
-            if (o == null || getClass() != o.getClass()) return false;
-            final Value<?> that = (Value<?>) o;
-            return (this.operation.equals(that.operation));
-=======
             return (this.type.equals(that.type) &&
                     this.isExplicit == that.isExplicit &&
                     this.isDerived == that.isDerived);
->>>>>>> c2549846
         }
 
         @Override
@@ -374,15 +252,10 @@
         private final List<RolePlayer> players;
         private String scope;
 
-        public Relation(final RolePlayer player) {
+        public Relation(RolePlayer player) {
             this(list(player));
         }
 
-<<<<<<< HEAD
-        public Relation(final List<RolePlayer> players) {
-            if (players == null || players.isEmpty()) {
-                throw GraqlException.of(MISSING_CONSTRAINT_RELATION_PLAYER.message());
-=======
         public Relation(List<RolePlayer> players) {
             if (players == null || players.isEmpty()) throw GraqlException.of(MISSING_CONSTRAINT_RELATION_PLAYER);
             this.repetitions = new HashMap<>();
@@ -396,7 +269,6 @@
                 player.setScope(scope);
                 player.setRepetition(incrementRepetition(player));
                 this.players.add(player);
->>>>>>> c2549846
             }
         }
 
@@ -405,20 +277,12 @@
                                                k -> new AtomicInteger(0)).incrementAndGet();
         }
 
-        public void setScope(final String relationLabel) {
+        public void setScope(String relationLabel) {
             this.scope = relationLabel;
             players.forEach(player -> player.setScope(scope));
         }
 
-<<<<<<< HEAD
-        public boolean hasScope() {
-            return scope != null;
-        }
-
-        public void addPlayers(final RolePlayer player) {
-=======
         public void addPlayers(RolePlayer player) {
->>>>>>> c2549846
             if (scope != null) player.setScope(scope);
             player.setRepetition(incrementRepetition(player));
             players.add(player);
@@ -454,16 +318,11 @@
         }
 
         @Override
-        public boolean equals(final Object o) {
+        public boolean equals(Object o) {
             if (this == o) return true;
             if (o == null || getClass() != o.getClass()) return false;
-<<<<<<< HEAD
-            final Relation that = (Relation) o;
-            return (this.players.equals(that.players));
-=======
             Relation that = (Relation) o;
             return this.players.equals(that.players);
->>>>>>> c2549846
         }
 
         @Override
@@ -477,37 +336,28 @@
             private final ThingVariable<?> player;
             private int repetition;
 
-            public RolePlayer(final String roleType, final UnboundVariable playerVar) {
+            public RolePlayer(String roleType, UnboundVariable playerVar) {
                 this(roleType == null ? null : hidden().type(roleType), playerVar.toThing());
             }
 
-            public RolePlayer(final UnboundVariable roleTypeVar, final UnboundVariable playerVar) {
+            public RolePlayer(UnboundVariable roleTypeVar, UnboundVariable playerVar) {
                 this(roleTypeVar == null ? null : roleTypeVar.toType(), playerVar.toThing());
             }
 
-            public RolePlayer(final UnboundVariable playerVar) {
+            public RolePlayer(UnboundVariable playerVar) {
                 this(null, playerVar.toThing());
             }
 
-            public RolePlayer(final Either<String, UnboundVariable> roleTypeArg, final UnboundVariable playerVar) {
+            public RolePlayer(Either<String, UnboundVariable> roleTypeArg, UnboundVariable playerVar) {
                 this(roleTypeArg == null ? null : roleTypeArg.apply(label -> hidden().type(label), UnboundVariable::toType), playerVar.toThing());
             }
 
-            private RolePlayer(@Nullable final TypeVariable roleType, final ThingVariable<?> player) {
+            private RolePlayer(@Nullable TypeVariable roleType, ThingVariable<?> player) {
                 if (player == null) throw new NullPointerException("Null player");
                 this.roleType = roleType;
                 this.player = player;
             }
 
-<<<<<<< HEAD
-            public void setScope(final String relationLabel) {
-                if (roleType != null && roleType.label().isPresent()) {
-                    this.roleType = hidden().type(relationLabel, roleType.label().get().label());
-                }
-            }
-
-=======
->>>>>>> c2549846
             public Optional<TypeVariable> roleType() {
                 return Optional.ofNullable(roleType);
             }
@@ -544,17 +394,13 @@
             }
 
             @Override
-            public boolean equals(final Object o) {
+            public boolean equals(Object o) {
                 if (this == o) return true;
                 if (o == null || getClass() != o.getClass()) return false;
                 final RolePlayer that = (RolePlayer) o;
-<<<<<<< HEAD
-                return (Objects.equals(this.roleType, that.roleType)) && (this.player.equals(that.player));
-=======
                 return (Objects.equals(this.roleType, that.roleType) &&
                         this.player.equals(that.player) &&
                         this.repetition == that.repetition);
->>>>>>> c2549846
             }
 
             @Override
@@ -570,25 +416,20 @@
         private final ThingVariable<?> attribute;
         private final int hash;
 
-        public Has(final String type, final ThingConstraint.Value<?> value) {
+        public Has(String type, ThingConstraint.Value<?> value) {
             this(hidden().type(type), hidden().constrain(value));
         }
 
-        public Has(final String type, final UnboundVariable var) {
+        public Has(String type, UnboundVariable var) {
             this(hidden().type(type), var.toThing());
         }
 
-<<<<<<< HEAD
-        private Has(final TypeVariable type, final ThingVariable<?> attribute) {
-            if (type == null || attribute == null) throw new NullPointerException("Null type/attribute");
-=======
         public Has(UnboundVariable var) {
             this(null, var.toThing());
         }
 
         private Has(@Nullable TypeVariable type, ThingVariable<?> attribute) {
             if (attribute == null) throw new NullPointerException("Null attribute");
->>>>>>> c2549846
             this.type = type;
             if (type == null) this.attribute = attribute;
             else this.attribute = attribute.constrain(new Isa(type, false, true));
@@ -622,15 +463,11 @@
         }
 
         @Override
-        public boolean equals(final Object o) {
+        public boolean equals(Object o) {
             if (this == o) return true;
             if (o == null || getClass() != o.getClass()) return false;
             final Has that = (Has) o;
-<<<<<<< HEAD
-            return (this.type.equals(that.type) && this.attribute.equals(that.attribute));
-=======
             return Objects.equals(this.type, that.type) && this.attribute.equals(that.attribute);
->>>>>>> c2549846
         }
 
         @Override
