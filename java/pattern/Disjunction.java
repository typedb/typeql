/*
 * Copyright (C) 2021 Grakn Labs
 *
 * This program is free software: you can redistribute it and/or modify
 * it under the terms of the GNU Affero General Public License as
 * published by the Free Software Foundation, either version 3 of the
 * License, or (at your option) any later version.
 *
 * This program is distributed in the hope that it will be useful,
 * but WITHOUT ANY WARRANTY; without even the implied warranty of
 * MERCHANTABILITY or FITNESS FOR A PARTICULAR PURPOSE.  See the
 * GNU Affero General Public License for more details.
 *
 * You should have received a copy of the GNU Affero General Public License
 * along with this program.  If not, see <https://www.gnu.org/licenses/>.
 */

package graql.lang.pattern;

import graql.lang.pattern.variable.UnboundVariable;

import java.util.Iterator;
import java.util.List;
import java.util.Objects;
<<<<<<< HEAD
=======
import java.util.Set;
>>>>>>> c2549846
import java.util.stream.Stream;

import static grakn.common.collection.Collections.list;
import static graql.lang.common.GraqlToken.Char.CURLY_CLOSE;
import static graql.lang.common.GraqlToken.Char.CURLY_OPEN;
import static graql.lang.common.GraqlToken.Char.SEMICOLON;
import static graql.lang.common.GraqlToken.Char.SPACE;
import static graql.lang.common.GraqlToken.Operator.OR;
import static java.util.stream.Collectors.joining;
import static java.util.stream.Collectors.toList;

public class Disjunction<T extends Pattern> implements Pattern {

    private final List<T> patterns;
    private final int hash;
    private Disjunction<Conjunction<Conjunctable>> normalised;

    public Disjunction(final List<T> patterns) {
        if (patterns == null) throw new NullPointerException("Null patterns");
        this.patterns = patterns.stream().map(Objects::requireNonNull).collect(toList());
        this.hash = Objects.hash(this.patterns);
    }

    @Override
    public List<T> patterns() {
        return patterns;
    }

    @Override
<<<<<<< HEAD
    public Disjunction<Conjunction<Conjunctable>> normalise() {
        if (normalised == null) {
            final List<Conjunction<Conjunctable>> conjunctions = patterns.stream().flatMap(p -> {
                if (p.isConjunction()) return Stream.of(new Conjunction<>(list(p.asConjunctable())));
=======
    public void validateIsBoundedBy(Set<UnboundVariable> bounds) {
        patterns.forEach(pattern -> pattern.validateIsBoundedBy(bounds));
    }

    @Override
    public Disjunction<Conjunction<Conjunctable>> normalise() {
        if (normalised == null) {
            final List<Conjunction<Conjunctable>> conjunctions = patterns.stream().flatMap(p -> {
                if (p.isVariable()) return Stream.of(new Conjunction<>(list(p.asConjunctable())));
                else if (p.isNegation())
                    return Stream.of(new Conjunction<>(list(p.asNegation().normalise().asConjunctable())));
>>>>>>> c2549846
                else if (p.isConjunction()) return p.asConjunction().normalise().patterns().stream();
                else return p.asDisjunction().normalise().patterns().stream();
            }).collect(toList());
            normalised = new Disjunction<>(conjunctions);
        }
        return normalised;
    }

    @Override
    public boolean isDisjunction() { return true; }

    @Override
    public Disjunction<?> asDisjunction() { return this; }

    @Override
    public String toString() {
        final StringBuilder syntax = new StringBuilder();

        final Iterator<T> patternIter = patterns.iterator();
        while (patternIter.hasNext()) {
            final Pattern pattern = patternIter.next();
            syntax.append(CURLY_OPEN).append(SPACE);

            if (pattern.isConjunction()) {
                final Stream<? extends Pattern> patterns = pattern.asConjunction().patterns().stream();
                syntax.append(patterns.map(Object::toString).collect(joining("" + SEMICOLON + SPACE)));
            } else {
                syntax.append(pattern);
            }
            syntax.append(SEMICOLON).append(SPACE).append(CURLY_CLOSE);
            if (patternIter.hasNext()) syntax.append(SPACE).append(OR).append(SPACE);
        }
        return syntax.toString();
    }

    @Override
    public boolean equals(final Object o) {
        if (this == o) return true;
        if (o == null || getClass() != o.getClass()) return false;
        final Disjunction<?> that = (Disjunction<?>) o;
        return Objects.equals(patterns, that.patterns);
    }

    @Override
    public int hashCode() {
        return hash;
    }
}<|MERGE_RESOLUTION|>--- conflicted
+++ resolved
@@ -22,10 +22,7 @@
 import java.util.Iterator;
 import java.util.List;
 import java.util.Objects;
-<<<<<<< HEAD
-=======
 import java.util.Set;
->>>>>>> c2549846
 import java.util.stream.Stream;
 
 import static grakn.common.collection.Collections.list;
@@ -43,7 +40,7 @@
     private final int hash;
     private Disjunction<Conjunction<Conjunctable>> normalised;
 
-    public Disjunction(final List<T> patterns) {
+    public Disjunction(List<T> patterns) {
         if (patterns == null) throw new NullPointerException("Null patterns");
         this.patterns = patterns.stream().map(Objects::requireNonNull).collect(toList());
         this.hash = Objects.hash(this.patterns);
@@ -55,12 +52,6 @@
     }
 
     @Override
-<<<<<<< HEAD
-    public Disjunction<Conjunction<Conjunctable>> normalise() {
-        if (normalised == null) {
-            final List<Conjunction<Conjunctable>> conjunctions = patterns.stream().flatMap(p -> {
-                if (p.isConjunction()) return Stream.of(new Conjunction<>(list(p.asConjunctable())));
-=======
     public void validateIsBoundedBy(Set<UnboundVariable> bounds) {
         patterns.forEach(pattern -> pattern.validateIsBoundedBy(bounds));
     }
@@ -72,7 +63,6 @@
                 if (p.isVariable()) return Stream.of(new Conjunction<>(list(p.asConjunctable())));
                 else if (p.isNegation())
                     return Stream.of(new Conjunction<>(list(p.asNegation().normalise().asConjunctable())));
->>>>>>> c2549846
                 else if (p.isConjunction()) return p.asConjunction().normalise().patterns().stream();
                 else return p.asDisjunction().normalise().patterns().stream();
             }).collect(toList());
@@ -109,7 +99,7 @@
     }
 
     @Override
-    public boolean equals(final Object o) {
+    public boolean equals(Object o) {
         if (this == o) return true;
         if (o == null || getClass() != o.getClass()) return false;
         final Disjunction<?> that = (Disjunction<?>) o;
