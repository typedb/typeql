--- conflicted
+++ resolved
@@ -20,10 +20,7 @@
 import graql.lang.common.GraqlToken;
 import graql.lang.common.exception.ErrorMessage;
 import graql.lang.common.exception.GraqlException;
-<<<<<<< HEAD
-=======
 import graql.lang.pattern.variable.UnboundVariable;
->>>>>>> c2549846
 
 import java.util.Arrays;
 import java.util.List;
@@ -46,31 +43,13 @@
     private final T pattern;
     private Negation<Disjunction<Conjunction<Conjunctable>>> normalised;
 
-    public Negation(final T pattern) {
+    public Negation(T pattern) {
         if (pattern == null) throw new NullPointerException("Null patterns");
         else if (pattern.isNegation()) throw GraqlException.of(ErrorMessage.REDUNDANT_NESTED_NEGATION);
         this.pattern = pattern;
     }
 
     public T pattern() { return pattern; }
-<<<<<<< HEAD
-
-    @Override
-    public Negation<Disjunction<Conjunction<Conjunctable>>> normalise() {
-        if (normalised == null) {
-            if (pattern.isNegation()) {
-                throw GraqlException.of(ErrorMessage.ILLEGAL_STATE);
-            } else if (pattern.isVariable()) {
-                normalised = new Negation<>(new Disjunction<>(list(new Conjunction<>(list(pattern.asVariable())))));
-            } else {
-                if (pattern.isConjunction()) normalised = new Negation<>(pattern.asConjunction().normalise());
-                else normalised = new Negation<>(pattern.asDisjunction().normalise());
-            }
-        }
-        return normalised;
-    }
-
-=======
 
     @Override
     public List<? extends Pattern> patterns() {
@@ -101,7 +80,6 @@
         return normalised;
     }
 
->>>>>>> c2549846
     @Override
     public boolean isNegation() { return true; }
 
@@ -125,11 +103,7 @@
     }
 
     @Override
-<<<<<<< HEAD
-    public boolean equals(final Object o) {
-=======
     public boolean equals(Object o) {
->>>>>>> c2549846
         if (this == o) return true;
         if (o == null || getClass() != o.getClass()) return false;
         final Negation<?> negation = (Negation<?>) o;
