--- conflicted
+++ resolved
@@ -19,10 +19,7 @@
 
 import graql.lang.common.exception.GraqlException;
 import graql.lang.pattern.Conjunctable;
-<<<<<<< HEAD
-=======
 import graql.lang.pattern.Pattern;
->>>>>>> c2549846
 
 import java.util.Arrays;
 import java.util.List;
@@ -35,7 +32,7 @@
 
 public abstract class BoundVariable extends Variable implements Conjunctable {
 
-    BoundVariable(final Reference reference) {
+    BoundVariable(Reference reference) {
         super(reference);
     }
 
@@ -80,12 +77,9 @@
 
     @Override
     public BoundVariable asVariable() { return this; }
-<<<<<<< HEAD
-=======
 
     @Override
     public List<? extends Pattern> patterns() {
         return Arrays.asList(this);
     }
->>>>>>> c2549846
 }