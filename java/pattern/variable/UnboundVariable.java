/*
 * Copyright (C) 2020 Grakn Labs
 *
 * This program is free software: you can redistribute it and/or modify
 * it under the terms of the GNU Affero General Public License as
 * published by the Free Software Foundation, either version 3 of the
 * License, or (at your option) any later version.
 *
 * This program is distributed in the hope that it will be useful,
 * but WITHOUT ANY WARRANTY; without even the implied warranty of
 * MERCHANTABILITY or FITNESS FOR A PARTICULAR PURPOSE.  See the
 * GNU Affero General Public License for more details.
 *
 * You should have received a copy of the GNU Affero General Public License
 * along with this program.  If not, see <https://www.gnu.org/licenses/>.
 */

package graql.lang.pattern.variable;

import graql.lang.pattern.constraint.Constraint;
import graql.lang.pattern.constraint.ThingConstraint;
import graql.lang.pattern.constraint.TypeConstraint;
import graql.lang.pattern.variable.builder.ThingVariableBuilder;
import graql.lang.pattern.variable.builder.TypeVariableBuilder;

import java.util.Collections;
import java.util.List;

public class UnboundVariable extends Variable implements TypeVariableBuilder,
                                                         ThingVariableBuilder.Common<ThingVariable.Thing>,
                                                         ThingVariableBuilder.Thing,
                                                         ThingVariableBuilder.Relation,
                                                         ThingVariableBuilder.Attribute {

    UnboundVariable(final Reference reference) {
        super(reference);
    }

    public static UnboundVariable of(final Reference reference) {
        return new UnboundVariable(reference);
    }

    public static UnboundVariable named(final String name) {
        return of(Reference.named(name));
    }

    public static UnboundVariable anonymous() {
        return of(Reference.anonymous(true));
    }

    public static UnboundVariable hidden() {
        return of(Reference.anonymous(false));
    }

    public TypeVariable toType() {
        return new TypeVariable(reference);
    }

    public ThingVariable<?> toThing() {
        return new ThingVariable.Thing(reference);
    }

    @Override
    public List<Constraint<?>> constraints() {
        return Collections.emptyList();
    }

    @Override
    public TypeVariable constrain(final TypeConstraint.Label constraint) {
        return new TypeVariable(Reference.label(constraint.scopedLabel())).constrain(constraint);
    }

    @Override
    public TypeVariable constrain(final TypeConstraint.Sub constraint) {
        return new TypeVariable(reference).constrain(constraint);
    }

    @Override
    public TypeVariable constrain(final TypeConstraint.Abstract constraint) {
        return new TypeVariable(reference).constrain(constraint);
    }

    @Override
    public TypeVariable constrain(final TypeConstraint.ValueType constraint) {
        return new TypeVariable(reference).constrain(constraint);
    }

    @Override
    public TypeVariable constrain(final TypeConstraint.Regex constraint) {
        return new TypeVariable(reference).constrain(constraint);
    }

<<<<<<< HEAD
//    TODO these overrides need to come from a new builder
//    @Override
//    public SchemaVariable constrain(SchemaConstraint.Then constraint) {
//        return new SchemaVariable(reference).constrain(constraint);
//    }

//    TODO these overrides need to come from a new builder
//    @Override
//    public SchemaVariable constrain(SchemaConstraint.When constraint) {
//        return new SchemaVariable(reference).constrain(constraint);
//    }
=======
    @Override
    public TypeVariable constrain(final TypeConstraint.Then constraint) {
        return new TypeVariable(reference).constrain(constraint);
    }

    @Override
    public TypeVariable constrain(final TypeConstraint.When constraint) {
        return new TypeVariable(reference).constrain(constraint);
    }
>>>>>>> 8f6f4b20

    @Override
    public TypeVariable constrain(final TypeConstraint.Owns constraint) {
        return new TypeVariable(reference).constrain(constraint);
    }

    @Override
    public TypeVariable constrain(final TypeConstraint.Plays constraint) {
        return new TypeVariable(reference).constrain(constraint);
    }

    @Override
    public TypeVariable constrain(final TypeConstraint.Relates constraint) {
        return new TypeVariable(reference).constrain(constraint);
    }

    @Override
    public ThingVariable.Thing constrain(final ThingConstraint.Isa constraint) {
        return new ThingVariable.Thing(reference).constrain(constraint);
    }

    @Override
    public ThingVariable.Thing constrain(final ThingConstraint.Has constraint) {
        return new ThingVariable.Thing(reference).constrain(constraint);
    }

    @Override
    public ThingVariable.Thing constrain(final ThingConstraint.IID constraint) {
        return new ThingVariable.Thing(reference, constraint);
    }

    @Override
    public ThingVariable.Thing constrain(final ThingConstraint.NEQ constraint) {
        return new ThingVariable.Thing(reference, constraint);
    }

    @Override
    public ThingVariable.Attribute constrain(final ThingConstraint.Value<?> constraint) {
        return new ThingVariable.Attribute(reference, constraint);
    }

    @Override
    public ThingVariable.Relation constrain(final ThingConstraint.Relation.RolePlayer rolePlayer) {
        return constrain(new ThingConstraint.Relation(rolePlayer));
    }

    public ThingVariable.Relation constrain(final ThingConstraint.Relation constraint) {
        return new ThingVariable.Relation(reference, constraint);
    }

    @Override
    public String toString() {
        return reference.syntax();
    }

    @Override
    public boolean equals(final Object o) {
        if (this == o) return true;
        if (o == null || getClass() != o.getClass()) return false;

        final UnboundVariable that = (UnboundVariable) o;
        return this.reference.equals(that.reference);
    }

    @Override
    public int hashCode() {
        return reference.hashCode();
    }
}<|MERGE_RESOLUTION|>--- conflicted
+++ resolved
@@ -90,30 +90,6 @@
         return new TypeVariable(reference).constrain(constraint);
     }
 
-<<<<<<< HEAD
-//    TODO these overrides need to come from a new builder
-//    @Override
-//    public SchemaVariable constrain(SchemaConstraint.Then constraint) {
-//        return new SchemaVariable(reference).constrain(constraint);
-//    }
-
-//    TODO these overrides need to come from a new builder
-//    @Override
-//    public SchemaVariable constrain(SchemaConstraint.When constraint) {
-//        return new SchemaVariable(reference).constrain(constraint);
-//    }
-=======
-    @Override
-    public TypeVariable constrain(final TypeConstraint.Then constraint) {
-        return new TypeVariable(reference).constrain(constraint);
-    }
-
-    @Override
-    public TypeVariable constrain(final TypeConstraint.When constraint) {
-        return new TypeVariable(reference).constrain(constraint);
-    }
->>>>>>> 8f6f4b20
-
     @Override
     public TypeVariable constrain(final TypeConstraint.Owns constraint) {
         return new TypeVariable(reference).constrain(constraint);
