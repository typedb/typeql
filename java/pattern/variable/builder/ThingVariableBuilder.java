/*
 * Copyright (C) 2021 Grakn Labs
 *
 * This program is free software: you can redistribute it and/or modify
 * it under the terms of the GNU Affero General Public License as
 * published by the Free Software Foundation, either version 3 of the
 * License, or (at your option) any later version.
 *
 * This program is distributed in the hope that it will be useful,
 * but WITHOUT ANY WARRANTY; without even the implied warranty of
 * MERCHANTABILITY or FITNESS FOR A PARTICULAR PURPOSE.  See the
 * GNU Affero General Public License for more details.
 *
 * You should have received a copy of the GNU Affero General Public License
 * along with this program.  If not, see <https://www.gnu.org/licenses/>.
 */

package graql.lang.pattern.variable.builder;

import graql.lang.common.GraqlToken;
import graql.lang.pattern.constraint.ThingConstraint;
import graql.lang.pattern.variable.ThingVariable;
import graql.lang.pattern.variable.UnboundVariable;

import java.time.LocalDateTime;
import java.util.function.BiFunction;

import static graql.lang.common.GraqlToken.Predicate.Equality.EQ;
import static graql.lang.common.GraqlToken.Predicate.Equality.GT;
import static graql.lang.common.GraqlToken.Predicate.Equality.GTE;
import static graql.lang.common.GraqlToken.Predicate.Equality.LT;
import static graql.lang.common.GraqlToken.Predicate.Equality.LTE;
import static graql.lang.common.GraqlToken.Predicate.Equality.NEQ;
import static graql.lang.common.GraqlToken.Predicate.SubString.CONTAINS;
import static graql.lang.common.GraqlToken.Predicate.SubString.LIKE;

public interface ThingVariableBuilder {

    interface Common<T> {

        default T isa(final GraqlToken.Type type) {
            return isa(type.toString());
        }

        default T isa(final String type) {
            return constrain(new ThingConstraint.Isa(type, false));
        }

        default T isa(final UnboundVariable var) {
            return constrain(new ThingConstraint.Isa(var, false));
        }

        default T isaX(final GraqlToken.Type type) {
            return isa(type.toString());
        }

        default T isaX(final String type) {
            return constrain(new ThingConstraint.Isa(type, true));
        }

        default T isaX(final UnboundVariable var) {
            return constrain(new ThingConstraint.Isa(var, true));
        }

<<<<<<< HEAD
        default T has(final String type, final long value) {
            return has(type, new ThingConstraint.Value<>(new ValueOperation.Assignment.Long(value)));
        }

        default T has(final String type, final double value) {
            return has(type, new ThingConstraint.Value<>(new ValueOperation.Assignment.Double(value)));
        }

        default T has(final String type, final boolean value) {
            return has(type, new ThingConstraint.Value<>(new ValueOperation.Assignment.Boolean(value)));
        }

        default T has(final String type, final String value) {
            return has(type, new ThingConstraint.Value<>(new ValueOperation.Assignment.String(value)));
        }

        default T has(final String type, final LocalDateTime value) {
            return has(type, new ThingConstraint.Value<>(new ValueOperation.Assignment.DateTime(value)));
=======
        default T has(String type, long value) {
            return has(type, new ThingConstraint.Value.Long(EQ, value));
        }

        default T has(String type, double value) {
            return has(type, new ThingConstraint.Value.Double(EQ, value));
        }

        default T has(String type, boolean value) {
            return has(type, new ThingConstraint.Value.Boolean(EQ, value));
        }

        default T has(String type, String value) {
            return has(type, new ThingConstraint.Value.String(EQ, value));
        }

        default T has(String type, LocalDateTime value) {
            return has(type, new ThingConstraint.Value.DateTime(EQ, value));
>>>>>>> c2549846
        }

        default T has(final String type, final ThingConstraint.Value<?> value) {
            return constrain(new ThingConstraint.Has(type, value));
        }

        default T has(final String type, final UnboundVariable variable) {
            return constrain(new ThingConstraint.Has(type, variable));
        }

        default T has(UnboundVariable variable) {
            return constrain(new ThingConstraint.Has(variable));
        }

        T constrain(ThingConstraint.Isa constraint);

        T constrain(ThingConstraint.Has constraint);
    }

    interface Thing {

        default ThingVariable.Thing iid(final String iid) {
            return constrain(new ThingConstraint.IID(iid));
        }

<<<<<<< HEAD
        default ThingVariable.Thing not(final String var) {
            return not(UnboundVariable.named(var));
        }

        default ThingVariable.Thing not(final UnboundVariable var) {
            return constrain(new ThingConstraint.NEQ(var));
        }

=======
>>>>>>> c2549846
        ThingVariable.Thing constrain(ThingConstraint.IID constraint);
    }

    interface Relation {

        default ThingVariable.Relation rel(final String playerVar) {
            return rel(UnboundVariable.named(playerVar));
        }

        default ThingVariable.Relation rel(final UnboundVariable playerVar) {
            return constrain(new ThingConstraint.Relation.RolePlayer(playerVar));
        }

        default ThingVariable.Relation rel(final String roleType, final String playerVar) {
            return constrain(new ThingConstraint.Relation.RolePlayer(roleType, UnboundVariable.named(playerVar)));
        }

        default ThingVariable.Relation rel(final String roleType, final UnboundVariable playerVar) {
            return constrain(new ThingConstraint.Relation.RolePlayer(roleType, playerVar));
        }

        default ThingVariable.Relation rel(final UnboundVariable roleTypeVar, final UnboundVariable playerVar) {
            return constrain(new ThingConstraint.Relation.RolePlayer(roleTypeVar, playerVar));
        }

        ThingVariable.Relation constrain(ThingConstraint.Relation.RolePlayer rolePlayer);
    }

    interface Attribute {

<<<<<<< HEAD
        // Attribute value assignment constraint

        default ThingVariable.Attribute val(final long value) {
            return operation(new ValueOperation.Assignment.Long(value));
        }

        default ThingVariable.Attribute val(final double value) {
            return operation(new ValueOperation.Assignment.Double(value));
        }

        default ThingVariable.Attribute val(final boolean value) {
            return operation(new ValueOperation.Assignment.Boolean(value));
        }

        default ThingVariable.Attribute val(final String value) {
            return operation(new ValueOperation.Assignment.String(value));
        }

        default ThingVariable.Attribute val(final LocalDateTime value) {
            return operation(new ValueOperation.Assignment.DateTime(value));
        }

        // Attribute value equality constraint

        default ThingVariable.Attribute eq(final long value) {
            return eq(ValueOperation.Comparison.Long::new, value);
        }

        default ThingVariable.Attribute eq(final double value) {
            return eq(ValueOperation.Comparison.Double::new, value);
        }

        default ThingVariable.Attribute eq(final boolean value) {
            return eq(ValueOperation.Comparison.Boolean::new, value);
        }

        default ThingVariable.Attribute eq(final String value) {
            return eq(ValueOperation.Comparison.String::new, value);
        }

        default ThingVariable.Attribute eq(final LocalDateTime value) {
            return eq(ValueOperation.Comparison.DateTime::new, value);
        }

        default ThingVariable.Attribute eq(final UnboundVariable variable) {
            return eq(ValueOperation.Comparison.Variable::new, variable);
        }

        default <T> ThingVariable.Attribute eq(final BiFunction<GraqlToken.Comparator, T, ValueOperation.Comparison<T>> constructor, final T value) {
            return operation(constructor.apply(GraqlToken.Comparator.EQV, value));
=======
        // Attribute value equality constraint

        default ThingVariable.Attribute eq(long value) {
            return eq(ThingConstraint.Value.Long::new, value);
        }

        default ThingVariable.Attribute eq(double value) {
            return eq(ThingConstraint.Value.Double::new, value);
        }

        default ThingVariable.Attribute eq(boolean value) {
            return eq(ThingConstraint.Value.Boolean::new, value);
        }

        default ThingVariable.Attribute eq(String value) {
            return eq(ThingConstraint.Value.String::new, value);
        }

        default ThingVariable.Attribute eq(LocalDateTime value) {
            return eq(ThingConstraint.Value.DateTime::new, value);
        }

        default ThingVariable.Attribute eq(UnboundVariable variable) {
            return constrain(new ThingConstraint.Value.Variable(EQ, variable));
        }

        default <T> ThingVariable.Attribute eq(BiFunction<GraqlToken.Predicate.Equality, T, ThingConstraint.Value<T>> constructor, T value) {
            return constrain(constructor.apply(EQ, value));
>>>>>>> c2549846
        }

        // Attribute value inequality constraint

<<<<<<< HEAD
        default ThingVariable.Attribute neq(final long value) {
            return neq(ValueOperation.Comparison.Long::new, value);
        }

        default ThingVariable.Attribute neq(final double value) {
            return neq(ValueOperation.Comparison.Double::new, value);
        }

        default ThingVariable.Attribute neq(final boolean value) {
            return neq(ValueOperation.Comparison.Boolean::new, value);
        }

        default ThingVariable.Attribute neq(final String value) {
            return neq(ValueOperation.Comparison.String::new, value);
        }

        default ThingVariable.Attribute neq(final LocalDateTime value) {
            return neq(ValueOperation.Comparison.DateTime::new, value);
        }

        default ThingVariable.Attribute neq(final UnboundVariable variable) {
            return neq(ValueOperation.Comparison.Variable::new, variable);
        }

        default <T> ThingVariable.Attribute neq(final BiFunction<GraqlToken.Comparator, T, ValueOperation.Comparison<T>> constructor, final T value) {
            return operation(constructor.apply(GraqlToken.Comparator.NEQV, value));
=======
        default ThingVariable.Attribute neq(long value) {
            return neq(ThingConstraint.Value.Long::new, value);
        }

        default ThingVariable.Attribute neq(double value) {
            return neq(ThingConstraint.Value.Double::new, value);
        }

        default ThingVariable.Attribute neq(boolean value) {
            return neq(ThingConstraint.Value.Boolean::new, value);
        }

        default ThingVariable.Attribute neq(String value) {
            return neq(ThingConstraint.Value.String::new, value);
        }

        default ThingVariable.Attribute neq(LocalDateTime value) {
            return neq(ThingConstraint.Value.DateTime::new, value);
        }

        default ThingVariable.Attribute neq(UnboundVariable variable) {
            return constrain(new ThingConstraint.Value.Variable(NEQ, variable));
        }

        default <T> ThingVariable.Attribute neq(BiFunction<GraqlToken.Predicate.Equality, T, ThingConstraint.Value<T>> constructor, T value) {
            return constrain(constructor.apply(NEQ, value));
>>>>>>> c2549846
        }

        // Attribute value greater-than constraint

<<<<<<< HEAD
        default ThingVariable.Attribute gt(final long value) {
            return gt(ValueOperation.Comparison.Long::new, value);
        }

        default ThingVariable.Attribute gt(final double value) {
            return gt(ValueOperation.Comparison.Double::new, value);
        }

        default ThingVariable.Attribute gt(final boolean value) {
            return gt(ValueOperation.Comparison.Boolean::new, value);
        }

        default ThingVariable.Attribute gt(final String value) {
            return gt(ValueOperation.Comparison.String::new, value);
        }

        default ThingVariable.Attribute gt(final LocalDateTime value) {
            return gt(ValueOperation.Comparison.DateTime::new, value);
        }

        default ThingVariable.Attribute gt(final UnboundVariable variable) {
            return gt(ValueOperation.Comparison.Variable::new, variable);
        }

        default <T> ThingVariable.Attribute gt(final BiFunction<GraqlToken.Comparator, T, ValueOperation.Comparison<T>> constructor, final T value) {
            return operation(constructor.apply(GraqlToken.Comparator.GT, value));
=======
        default ThingVariable.Attribute gt(long value) {
            return gt(ThingConstraint.Value.Long::new, value);
        }

        default ThingVariable.Attribute gt(double value) {
            return gt(ThingConstraint.Value.Double::new, value);
        }

        default ThingVariable.Attribute gt(boolean value) {
            return gt(ThingConstraint.Value.Boolean::new, value);
        }

        default ThingVariable.Attribute gt(String value) {
            return gt(ThingConstraint.Value.String::new, value);
        }

        default ThingVariable.Attribute gt(LocalDateTime value) {
            return gt(ThingConstraint.Value.DateTime::new, value);
        }

        default ThingVariable.Attribute gt(UnboundVariable variable) {
            return constrain(new ThingConstraint.Value.Variable(GT, variable));
        }

        default <T> ThingVariable.Attribute gt(BiFunction<GraqlToken.Predicate.Equality, T, ThingConstraint.Value<T>> constructor, T value) {
            return constrain(constructor.apply(GT, value));
>>>>>>> c2549846
        }

        // Attribute value greater-than-or-equals constraint

<<<<<<< HEAD
        default ThingVariable.Attribute gte(final long value) {
            return gte(ValueOperation.Comparison.Long::new, value);
        }

        default ThingVariable.Attribute gte(final double value) {
            return gte(ValueOperation.Comparison.Double::new, value);
        }

        default ThingVariable.Attribute gte(final boolean value) {
            return gte(ValueOperation.Comparison.Boolean::new, value);
        }

        default ThingVariable.Attribute gte(final String value) {
            return gte(ValueOperation.Comparison.String::new, value);
        }

        default ThingVariable.Attribute gte(final LocalDateTime value) {
            return gte(ValueOperation.Comparison.DateTime::new, value);
        }

        default ThingVariable.Attribute gte(final UnboundVariable variable) {
            return gte(ValueOperation.Comparison.Variable::new, variable);
        }

        default <T> ThingVariable.Attribute gte(final BiFunction<GraqlToken.Comparator, T, ValueOperation.Comparison<T>> constructor, final T value) {
            return operation(constructor.apply(GraqlToken.Comparator.GTE, value));
=======
        default ThingVariable.Attribute gte(long value) {
            return gte(ThingConstraint.Value.Long::new, value);
        }

        default ThingVariable.Attribute gte(double value) {
            return gte(ThingConstraint.Value.Double::new, value);
        }

        default ThingVariable.Attribute gte(boolean value) {
            return gte(ThingConstraint.Value.Boolean::new, value);
        }

        default ThingVariable.Attribute gte(String value) {
            return gte(ThingConstraint.Value.String::new, value);
        }

        default ThingVariable.Attribute gte(LocalDateTime value) {
            return gte(ThingConstraint.Value.DateTime::new, value);
        }

        default ThingVariable.Attribute gte(UnboundVariable variable) {
            return constrain(new ThingConstraint.Value.Variable(GTE, variable));
        }

        default <T> ThingVariable.Attribute gte(BiFunction<GraqlToken.Predicate.Equality, T, ThingConstraint.Value<T>> constructor, T value) {
            return constrain(constructor.apply(GTE, value));
>>>>>>> c2549846
        }

        // Attribute value less-than constraint

<<<<<<< HEAD
        default ThingVariable.Attribute lt(final long value) {
            return lt(ValueOperation.Comparison.Long::new, value);
        }

        default ThingVariable.Attribute lt(final double value) {
            return lt(ValueOperation.Comparison.Double::new, value);
        }

        default ThingVariable.Attribute lt(final boolean value) {
            return lt(ValueOperation.Comparison.Boolean::new, value);
        }

        default ThingVariable.Attribute lt(final String value) {
            return lt(ValueOperation.Comparison.String::new, value);
        }

        default ThingVariable.Attribute lt(final LocalDateTime value) {
            return lt(ValueOperation.Comparison.DateTime::new, value);
        }

        default ThingVariable.Attribute lt(final UnboundVariable variable) {
            return lt(ValueOperation.Comparison.Variable::new, variable);
        }

        default <T> ThingVariable.Attribute lt(final BiFunction<GraqlToken.Comparator, T, ValueOperation.Comparison<T>> constructor, final T value) {
            return operation(constructor.apply(GraqlToken.Comparator.LT, value));
=======
        default ThingVariable.Attribute lt(long value) {
            return lt(ThingConstraint.Value.Long::new, value);
        }

        default ThingVariable.Attribute lt(double value) {
            return lt(ThingConstraint.Value.Double::new, value);
        }

        default ThingVariable.Attribute lt(boolean value) {
            return lt(ThingConstraint.Value.Boolean::new, value);
        }

        default ThingVariable.Attribute lt(String value) {
            return lt(ThingConstraint.Value.String::new, value);
        }

        default ThingVariable.Attribute lt(LocalDateTime value) {
            return lt(ThingConstraint.Value.DateTime::new, value);
        }

        default ThingVariable.Attribute lt(UnboundVariable variable) {
            return constrain(new ThingConstraint.Value.Variable(LT, variable));
        }

        default <T> ThingVariable.Attribute lt(BiFunction<GraqlToken.Predicate.Equality, T, ThingConstraint.Value<T>> constructor, T value) {
            return constrain(constructor.apply(LT, value));
>>>>>>> c2549846
        }

        // Attribute value less-than-or-equals constraint

<<<<<<< HEAD
        default ThingVariable.Attribute lte(final long value) {
            return lte(ValueOperation.Comparison.Long::new, value);
        }

        default ThingVariable.Attribute lte(final double value) {
            return lte(ValueOperation.Comparison.Double::new, value);
        }

        default ThingVariable.Attribute lte(final boolean value) {
            return lte(ValueOperation.Comparison.Boolean::new, value);
        }

        default ThingVariable.Attribute lte(final String value) {
            return lte(ValueOperation.Comparison.String::new, value);
        }

        default ThingVariable.Attribute lte(final LocalDateTime value) {
            return lte(ValueOperation.Comparison.DateTime::new, value);
        }

        default ThingVariable.Attribute lte(final UnboundVariable variable) {
            return lte(ValueOperation.Comparison.Variable::new, variable);
        }

        default <T> ThingVariable.Attribute lte(final BiFunction<GraqlToken.Comparator, T, ValueOperation.Comparison<T>> constructor, final T value) {
            return operation(constructor.apply(GraqlToken.Comparator.LTE, value));
        }

        // Attribute value contains (in String) constraint

        default ThingVariable.Attribute contains(final String value) {
            return contains(ValueOperation.Comparison.String::new, value);
        }

        default ThingVariable.Attribute contains(final UnboundVariable variable) {
            return contains(ValueOperation.Comparison.Variable::new, variable);
        }

        default <T> ThingVariable.Attribute contains(final BiFunction<GraqlToken.Comparator, T, ValueOperation.Comparison<T>> constructor, final T value) {
            return operation(constructor.apply(GraqlToken.Comparator.CONTAINS, value));
        }

        // Attribute value like (regex) constraint

        default ThingVariable.Attribute like(final String value) {
            return operation(new ValueOperation.Comparison.String(GraqlToken.Comparator.LIKE, value));
        }

        default ThingVariable.Attribute operation(final ValueOperation<?> operation) {
            return constrain(new ThingConstraint.Value<>(operation));
=======
        default ThingVariable.Attribute lte(long value) {
            return lte(ThingConstraint.Value.Long::new, value);
        }

        default ThingVariable.Attribute lte(double value) {
            return lte(ThingConstraint.Value.Double::new, value);
        }

        default ThingVariable.Attribute lte(boolean value) {
            return lte(ThingConstraint.Value.Boolean::new, value);
        }

        default ThingVariable.Attribute lte(String value) {
            return lte(ThingConstraint.Value.String::new, value);
        }

        default ThingVariable.Attribute lte(LocalDateTime value) {
            return lte(ThingConstraint.Value.DateTime::new, value);
        }

        default ThingVariable.Attribute lte(UnboundVariable variable) {
            return constrain(new ThingConstraint.Value.Variable(LTE, variable));
        }

        default <T> ThingVariable.Attribute lte(BiFunction<GraqlToken.Predicate.Equality, T, ThingConstraint.Value<T>> constructor, T value) {
            return constrain(constructor.apply(LTE, value));
        }

        default ThingVariable.Attribute contains(String value) {
            return constrain(new ThingConstraint.Value.String(CONTAINS, value));
        }

        default ThingVariable.Attribute like(String regex) {
            return constrain(new ThingConstraint.Value.String(LIKE, regex));
>>>>>>> c2549846
        }

        ThingVariable.Attribute constrain(ThingConstraint.Value<?> constraint);
    }
}<|MERGE_RESOLUTION|>--- conflicted
+++ resolved
@@ -38,50 +38,30 @@
 
     interface Common<T> {
 
-        default T isa(final GraqlToken.Type type) {
+        default T isa(GraqlToken.Type type) {
             return isa(type.toString());
         }
 
-        default T isa(final String type) {
+        default T isa(String type) {
             return constrain(new ThingConstraint.Isa(type, false));
         }
 
-        default T isa(final UnboundVariable var) {
+        default T isa(UnboundVariable var) {
             return constrain(new ThingConstraint.Isa(var, false));
         }
 
-        default T isaX(final GraqlToken.Type type) {
+        default T isaX(GraqlToken.Type type) {
             return isa(type.toString());
         }
 
-        default T isaX(final String type) {
+        default T isaX(String type) {
             return constrain(new ThingConstraint.Isa(type, true));
         }
 
-        default T isaX(final UnboundVariable var) {
+        default T isaX(UnboundVariable var) {
             return constrain(new ThingConstraint.Isa(var, true));
         }
 
-<<<<<<< HEAD
-        default T has(final String type, final long value) {
-            return has(type, new ThingConstraint.Value<>(new ValueOperation.Assignment.Long(value)));
-        }
-
-        default T has(final String type, final double value) {
-            return has(type, new ThingConstraint.Value<>(new ValueOperation.Assignment.Double(value)));
-        }
-
-        default T has(final String type, final boolean value) {
-            return has(type, new ThingConstraint.Value<>(new ValueOperation.Assignment.Boolean(value)));
-        }
-
-        default T has(final String type, final String value) {
-            return has(type, new ThingConstraint.Value<>(new ValueOperation.Assignment.String(value)));
-        }
-
-        default T has(final String type, final LocalDateTime value) {
-            return has(type, new ThingConstraint.Value<>(new ValueOperation.Assignment.DateTime(value)));
-=======
         default T has(String type, long value) {
             return has(type, new ThingConstraint.Value.Long(EQ, value));
         }
@@ -100,14 +80,13 @@
 
         default T has(String type, LocalDateTime value) {
             return has(type, new ThingConstraint.Value.DateTime(EQ, value));
->>>>>>> c2549846
-        }
-
-        default T has(final String type, final ThingConstraint.Value<?> value) {
+        }
+
+        default T has(String type, ThingConstraint.Value<?> value) {
             return constrain(new ThingConstraint.Has(type, value));
         }
 
-        default T has(final String type, final UnboundVariable variable) {
+        default T has(String type, UnboundVariable variable) {
             return constrain(new ThingConstraint.Has(type, variable));
         }
 
@@ -122,43 +101,32 @@
 
     interface Thing {
 
-        default ThingVariable.Thing iid(final String iid) {
+        default ThingVariable.Thing iid(String iid) {
             return constrain(new ThingConstraint.IID(iid));
         }
 
-<<<<<<< HEAD
-        default ThingVariable.Thing not(final String var) {
-            return not(UnboundVariable.named(var));
-        }
-
-        default ThingVariable.Thing not(final UnboundVariable var) {
-            return constrain(new ThingConstraint.NEQ(var));
-        }
-
-=======
->>>>>>> c2549846
         ThingVariable.Thing constrain(ThingConstraint.IID constraint);
     }
 
     interface Relation {
 
-        default ThingVariable.Relation rel(final String playerVar) {
+        default ThingVariable.Relation rel(String playerVar) {
             return rel(UnboundVariable.named(playerVar));
         }
 
-        default ThingVariable.Relation rel(final UnboundVariable playerVar) {
+        default ThingVariable.Relation rel(UnboundVariable playerVar) {
             return constrain(new ThingConstraint.Relation.RolePlayer(playerVar));
         }
 
-        default ThingVariable.Relation rel(final String roleType, final String playerVar) {
+        default ThingVariable.Relation rel(String roleType, String playerVar) {
             return constrain(new ThingConstraint.Relation.RolePlayer(roleType, UnboundVariable.named(playerVar)));
         }
 
-        default ThingVariable.Relation rel(final String roleType, final UnboundVariable playerVar) {
+        default ThingVariable.Relation rel(String roleType, UnboundVariable playerVar) {
             return constrain(new ThingConstraint.Relation.RolePlayer(roleType, playerVar));
         }
 
-        default ThingVariable.Relation rel(final UnboundVariable roleTypeVar, final UnboundVariable playerVar) {
+        default ThingVariable.Relation rel(UnboundVariable roleTypeVar, UnboundVariable playerVar) {
             return constrain(new ThingConstraint.Relation.RolePlayer(roleTypeVar, playerVar));
         }
 
@@ -167,58 +135,6 @@
 
     interface Attribute {
 
-<<<<<<< HEAD
-        // Attribute value assignment constraint
-
-        default ThingVariable.Attribute val(final long value) {
-            return operation(new ValueOperation.Assignment.Long(value));
-        }
-
-        default ThingVariable.Attribute val(final double value) {
-            return operation(new ValueOperation.Assignment.Double(value));
-        }
-
-        default ThingVariable.Attribute val(final boolean value) {
-            return operation(new ValueOperation.Assignment.Boolean(value));
-        }
-
-        default ThingVariable.Attribute val(final String value) {
-            return operation(new ValueOperation.Assignment.String(value));
-        }
-
-        default ThingVariable.Attribute val(final LocalDateTime value) {
-            return operation(new ValueOperation.Assignment.DateTime(value));
-        }
-
-        // Attribute value equality constraint
-
-        default ThingVariable.Attribute eq(final long value) {
-            return eq(ValueOperation.Comparison.Long::new, value);
-        }
-
-        default ThingVariable.Attribute eq(final double value) {
-            return eq(ValueOperation.Comparison.Double::new, value);
-        }
-
-        default ThingVariable.Attribute eq(final boolean value) {
-            return eq(ValueOperation.Comparison.Boolean::new, value);
-        }
-
-        default ThingVariable.Attribute eq(final String value) {
-            return eq(ValueOperation.Comparison.String::new, value);
-        }
-
-        default ThingVariable.Attribute eq(final LocalDateTime value) {
-            return eq(ValueOperation.Comparison.DateTime::new, value);
-        }
-
-        default ThingVariable.Attribute eq(final UnboundVariable variable) {
-            return eq(ValueOperation.Comparison.Variable::new, variable);
-        }
-
-        default <T> ThingVariable.Attribute eq(final BiFunction<GraqlToken.Comparator, T, ValueOperation.Comparison<T>> constructor, final T value) {
-            return operation(constructor.apply(GraqlToken.Comparator.EQV, value));
-=======
         // Attribute value equality constraint
 
         default ThingVariable.Attribute eq(long value) {
@@ -247,39 +163,10 @@
 
         default <T> ThingVariable.Attribute eq(BiFunction<GraqlToken.Predicate.Equality, T, ThingConstraint.Value<T>> constructor, T value) {
             return constrain(constructor.apply(EQ, value));
->>>>>>> c2549846
         }
 
         // Attribute value inequality constraint
 
-<<<<<<< HEAD
-        default ThingVariable.Attribute neq(final long value) {
-            return neq(ValueOperation.Comparison.Long::new, value);
-        }
-
-        default ThingVariable.Attribute neq(final double value) {
-            return neq(ValueOperation.Comparison.Double::new, value);
-        }
-
-        default ThingVariable.Attribute neq(final boolean value) {
-            return neq(ValueOperation.Comparison.Boolean::new, value);
-        }
-
-        default ThingVariable.Attribute neq(final String value) {
-            return neq(ValueOperation.Comparison.String::new, value);
-        }
-
-        default ThingVariable.Attribute neq(final LocalDateTime value) {
-            return neq(ValueOperation.Comparison.DateTime::new, value);
-        }
-
-        default ThingVariable.Attribute neq(final UnboundVariable variable) {
-            return neq(ValueOperation.Comparison.Variable::new, variable);
-        }
-
-        default <T> ThingVariable.Attribute neq(final BiFunction<GraqlToken.Comparator, T, ValueOperation.Comparison<T>> constructor, final T value) {
-            return operation(constructor.apply(GraqlToken.Comparator.NEQV, value));
-=======
         default ThingVariable.Attribute neq(long value) {
             return neq(ThingConstraint.Value.Long::new, value);
         }
@@ -306,39 +193,10 @@
 
         default <T> ThingVariable.Attribute neq(BiFunction<GraqlToken.Predicate.Equality, T, ThingConstraint.Value<T>> constructor, T value) {
             return constrain(constructor.apply(NEQ, value));
->>>>>>> c2549846
         }
 
         // Attribute value greater-than constraint
 
-<<<<<<< HEAD
-        default ThingVariable.Attribute gt(final long value) {
-            return gt(ValueOperation.Comparison.Long::new, value);
-        }
-
-        default ThingVariable.Attribute gt(final double value) {
-            return gt(ValueOperation.Comparison.Double::new, value);
-        }
-
-        default ThingVariable.Attribute gt(final boolean value) {
-            return gt(ValueOperation.Comparison.Boolean::new, value);
-        }
-
-        default ThingVariable.Attribute gt(final String value) {
-            return gt(ValueOperation.Comparison.String::new, value);
-        }
-
-        default ThingVariable.Attribute gt(final LocalDateTime value) {
-            return gt(ValueOperation.Comparison.DateTime::new, value);
-        }
-
-        default ThingVariable.Attribute gt(final UnboundVariable variable) {
-            return gt(ValueOperation.Comparison.Variable::new, variable);
-        }
-
-        default <T> ThingVariable.Attribute gt(final BiFunction<GraqlToken.Comparator, T, ValueOperation.Comparison<T>> constructor, final T value) {
-            return operation(constructor.apply(GraqlToken.Comparator.GT, value));
-=======
         default ThingVariable.Attribute gt(long value) {
             return gt(ThingConstraint.Value.Long::new, value);
         }
@@ -365,39 +223,10 @@
 
         default <T> ThingVariable.Attribute gt(BiFunction<GraqlToken.Predicate.Equality, T, ThingConstraint.Value<T>> constructor, T value) {
             return constrain(constructor.apply(GT, value));
->>>>>>> c2549846
         }
 
         // Attribute value greater-than-or-equals constraint
 
-<<<<<<< HEAD
-        default ThingVariable.Attribute gte(final long value) {
-            return gte(ValueOperation.Comparison.Long::new, value);
-        }
-
-        default ThingVariable.Attribute gte(final double value) {
-            return gte(ValueOperation.Comparison.Double::new, value);
-        }
-
-        default ThingVariable.Attribute gte(final boolean value) {
-            return gte(ValueOperation.Comparison.Boolean::new, value);
-        }
-
-        default ThingVariable.Attribute gte(final String value) {
-            return gte(ValueOperation.Comparison.String::new, value);
-        }
-
-        default ThingVariable.Attribute gte(final LocalDateTime value) {
-            return gte(ValueOperation.Comparison.DateTime::new, value);
-        }
-
-        default ThingVariable.Attribute gte(final UnboundVariable variable) {
-            return gte(ValueOperation.Comparison.Variable::new, variable);
-        }
-
-        default <T> ThingVariable.Attribute gte(final BiFunction<GraqlToken.Comparator, T, ValueOperation.Comparison<T>> constructor, final T value) {
-            return operation(constructor.apply(GraqlToken.Comparator.GTE, value));
-=======
         default ThingVariable.Attribute gte(long value) {
             return gte(ThingConstraint.Value.Long::new, value);
         }
@@ -424,39 +253,10 @@
 
         default <T> ThingVariable.Attribute gte(BiFunction<GraqlToken.Predicate.Equality, T, ThingConstraint.Value<T>> constructor, T value) {
             return constrain(constructor.apply(GTE, value));
->>>>>>> c2549846
         }
 
         // Attribute value less-than constraint
 
-<<<<<<< HEAD
-        default ThingVariable.Attribute lt(final long value) {
-            return lt(ValueOperation.Comparison.Long::new, value);
-        }
-
-        default ThingVariable.Attribute lt(final double value) {
-            return lt(ValueOperation.Comparison.Double::new, value);
-        }
-
-        default ThingVariable.Attribute lt(final boolean value) {
-            return lt(ValueOperation.Comparison.Boolean::new, value);
-        }
-
-        default ThingVariable.Attribute lt(final String value) {
-            return lt(ValueOperation.Comparison.String::new, value);
-        }
-
-        default ThingVariable.Attribute lt(final LocalDateTime value) {
-            return lt(ValueOperation.Comparison.DateTime::new, value);
-        }
-
-        default ThingVariable.Attribute lt(final UnboundVariable variable) {
-            return lt(ValueOperation.Comparison.Variable::new, variable);
-        }
-
-        default <T> ThingVariable.Attribute lt(final BiFunction<GraqlToken.Comparator, T, ValueOperation.Comparison<T>> constructor, final T value) {
-            return operation(constructor.apply(GraqlToken.Comparator.LT, value));
-=======
         default ThingVariable.Attribute lt(long value) {
             return lt(ThingConstraint.Value.Long::new, value);
         }
@@ -483,63 +283,10 @@
 
         default <T> ThingVariable.Attribute lt(BiFunction<GraqlToken.Predicate.Equality, T, ThingConstraint.Value<T>> constructor, T value) {
             return constrain(constructor.apply(LT, value));
->>>>>>> c2549846
         }
 
         // Attribute value less-than-or-equals constraint
 
-<<<<<<< HEAD
-        default ThingVariable.Attribute lte(final long value) {
-            return lte(ValueOperation.Comparison.Long::new, value);
-        }
-
-        default ThingVariable.Attribute lte(final double value) {
-            return lte(ValueOperation.Comparison.Double::new, value);
-        }
-
-        default ThingVariable.Attribute lte(final boolean value) {
-            return lte(ValueOperation.Comparison.Boolean::new, value);
-        }
-
-        default ThingVariable.Attribute lte(final String value) {
-            return lte(ValueOperation.Comparison.String::new, value);
-        }
-
-        default ThingVariable.Attribute lte(final LocalDateTime value) {
-            return lte(ValueOperation.Comparison.DateTime::new, value);
-        }
-
-        default ThingVariable.Attribute lte(final UnboundVariable variable) {
-            return lte(ValueOperation.Comparison.Variable::new, variable);
-        }
-
-        default <T> ThingVariable.Attribute lte(final BiFunction<GraqlToken.Comparator, T, ValueOperation.Comparison<T>> constructor, final T value) {
-            return operation(constructor.apply(GraqlToken.Comparator.LTE, value));
-        }
-
-        // Attribute value contains (in String) constraint
-
-        default ThingVariable.Attribute contains(final String value) {
-            return contains(ValueOperation.Comparison.String::new, value);
-        }
-
-        default ThingVariable.Attribute contains(final UnboundVariable variable) {
-            return contains(ValueOperation.Comparison.Variable::new, variable);
-        }
-
-        default <T> ThingVariable.Attribute contains(final BiFunction<GraqlToken.Comparator, T, ValueOperation.Comparison<T>> constructor, final T value) {
-            return operation(constructor.apply(GraqlToken.Comparator.CONTAINS, value));
-        }
-
-        // Attribute value like (regex) constraint
-
-        default ThingVariable.Attribute like(final String value) {
-            return operation(new ValueOperation.Comparison.String(GraqlToken.Comparator.LIKE, value));
-        }
-
-        default ThingVariable.Attribute operation(final ValueOperation<?> operation) {
-            return constrain(new ThingConstraint.Value<>(operation));
-=======
         default ThingVariable.Attribute lte(long value) {
             return lte(ThingConstraint.Value.Long::new, value);
         }
@@ -574,7 +321,6 @@
 
         default ThingVariable.Attribute like(String regex) {
             return constrain(new ThingConstraint.Value.String(LIKE, regex));
->>>>>>> c2549846
         }
 
         ThingVariable.Attribute constrain(ThingConstraint.Value<?> constraint);
