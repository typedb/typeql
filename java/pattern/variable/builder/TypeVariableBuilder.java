/*
 * Copyright (C) 2020 Grakn Labs
 *
 * This program is free software: you can redistribute it and/or modify
 * it under the terms of the GNU Affero General Public License as
 * published by the Free Software Foundation, either version 3 of the
 * License, or (at your option) any later version.
 *
 * This program is distributed in the hope that it will be useful,
 * but WITHOUT ANY WARRANTY; without even the implied warranty of
 * MERCHANTABILITY or FITNESS FOR A PARTICULAR PURPOSE.  See the
 * GNU Affero General Public License for more details.
 *
 * You should have received a copy of the GNU Affero General Public License
 * along with this program.  If not, see <https://www.gnu.org/licenses/>.
 */

package graql.lang.pattern.variable.builder;

import graql.lang.common.GraqlArg;
import graql.lang.common.GraqlToken;
import graql.lang.pattern.constraint.TypeConstraint;
import graql.lang.pattern.variable.TypeVariable;
import graql.lang.pattern.variable.UnboundVariable;

public interface TypeVariableBuilder {

    default TypeVariable type(final GraqlToken.Type type) {
        return type(type.toString());
    }

    default TypeVariable type(final String label) {
        return constrain(new TypeConstraint.Label(label));
    }

    default TypeVariable type(final String scope, final String label) {
        return constrain(new TypeConstraint.Label(scope, label));
    }

    default TypeVariable isAbstract() {
        return constrain(new TypeConstraint.Abstract());
    }

    default TypeVariable sub(final GraqlToken.Type type) {
        return sub(type.toString());
    }

    default TypeVariable sub(final String typeLabel) {
        return constrain(new TypeConstraint.Sub(typeLabel, false));
    }

    default TypeVariable sub(final String typeScope, final String typeLabel) {
        return constrain(new TypeConstraint.Sub(typeScope, typeLabel, false));
    }

    default TypeVariable sub(final UnboundVariable typeVar) {
        return constrain(new TypeConstraint.Sub(typeVar, false));
    }

    default TypeVariable subX(final GraqlToken.Type type) {
        return subX(type.toString());
    }

    default TypeVariable subX(final String typeLabel) {
        return constrain(new TypeConstraint.Sub(typeLabel, true));
    }

    default TypeVariable subX(final String typeScope, final String typeLabel) {
        return constrain(new TypeConstraint.Sub(typeScope, typeLabel, true));
    }

    default TypeVariable subX(final UnboundVariable typeVar) {
        return constrain(new TypeConstraint.Sub(typeVar, true));
    }

    default TypeVariable owns(final String attributeType) {
        return constrain(new TypeConstraint.Owns(attributeType, false));
    }

    default TypeVariable owns(final String attributeType, final boolean isKey) {
        return constrain(new TypeConstraint.Owns(attributeType, isKey));
    }

    default TypeVariable owns(final UnboundVariable attributeTypeVar) {
        return constrain(new TypeConstraint.Owns(attributeTypeVar, false));
    }

    default TypeVariable owns(final UnboundVariable attributeTypeVar, final boolean isKey) {
        return constrain(new TypeConstraint.Owns(attributeTypeVar, isKey));
    }

    default TypeVariable owns(final String attributeType, final String overriddenAttributeType) {
        return constrain(new TypeConstraint.Owns(attributeType, overriddenAttributeType, false));
    }

    default TypeVariable owns(final String attributeType, final String overriddenAttributeType, final boolean isKey) {
        return constrain(new TypeConstraint.Owns(attributeType, overriddenAttributeType, isKey));
    }

    default TypeVariable owns(final String attributeType, final UnboundVariable overriddenAttributeTypeVar) {
        return constrain(new TypeConstraint.Owns(attributeType, overriddenAttributeTypeVar, false));
    }

    default TypeVariable owns(final String attributeType, final UnboundVariable overriddenAttributeTypeVar, final boolean isKey) {
        return constrain(new TypeConstraint.Owns(attributeType, overriddenAttributeTypeVar, isKey));
    }

    default TypeVariable owns(final UnboundVariable attributeTypeVar, final String overriddenAttributeType) {
        return constrain(new TypeConstraint.Owns(attributeTypeVar, overriddenAttributeType, false));
    }

    default TypeVariable owns(final UnboundVariable attributeTypeVar, final String overriddenAttributeType, final boolean isKey) {
        return constrain(new TypeConstraint.Owns(attributeTypeVar, overriddenAttributeType, isKey));
    }

    default TypeVariable owns(final UnboundVariable attributeTypeVar, final UnboundVariable overriddenAttributeTypeVar) {
        return constrain(new TypeConstraint.Owns(attributeTypeVar, overriddenAttributeTypeVar, false));
    }

    default TypeVariable owns(final UnboundVariable attributeTypeVar, final UnboundVariable overriddenAttributeTypeVar, final boolean isKey) {
        return constrain(new TypeConstraint.Owns(attributeTypeVar, overriddenAttributeTypeVar, isKey));
    }

    default TypeVariable plays(final String relationType, final String roleType) {
        return constrain(new TypeConstraint.Plays(relationType, roleType));
    }

    default TypeVariable plays(final UnboundVariable roleTypevar) {
        return constrain(new TypeConstraint.Plays(roleTypevar));
    }

    default TypeVariable plays(final String relationType, final String roleType, final String overriddenRoleType) {
        return constrain(new TypeConstraint.Plays(relationType, roleType, overriddenRoleType));
    }

    default TypeVariable plays(final String relationType, final String roleType, final UnboundVariable overriddenRoleTypeVar) {
        return constrain(new TypeConstraint.Plays(relationType, roleType, overriddenRoleTypeVar));
    }

    default TypeVariable plays(final UnboundVariable roleTypeVar, final String overriddenRoleType) {
        return constrain(new TypeConstraint.Plays(roleTypeVar, overriddenRoleType));
    }

    default TypeVariable plays(final UnboundVariable roleTypeVar, final UnboundVariable overriddenRoleTypeVar) {
        return constrain(new TypeConstraint.Plays(roleTypeVar, overriddenRoleTypeVar));
    }

    default TypeVariable relates(final String roleType) {
        return constrain(new TypeConstraint.Relates(roleType));
    }

    default TypeVariable relates(final UnboundVariable roleTypeVar) {
        System.out.println(this);
        return constrain(new TypeConstraint.Relates(roleTypeVar));
    }

    default TypeVariable relates(final String roleType, final String overriddenRoleType) {
        return constrain(new TypeConstraint.Relates(roleType, overriddenRoleType));
    }

    default TypeVariable relates(final String roleType, final UnboundVariable overriddenRoleTypeVar) {
        return constrain(new TypeConstraint.Relates(roleType, overriddenRoleTypeVar));
    }

    default TypeVariable relates(final UnboundVariable roleTypeVar, final String overriddenRoleType) {
        return constrain(new TypeConstraint.Relates(roleTypeVar, overriddenRoleType));
    }

    default TypeVariable relates(final UnboundVariable roleTypeVar, final UnboundVariable overriddenRoleTypeVar) {
        return constrain(new TypeConstraint.Relates(roleTypeVar, overriddenRoleTypeVar));
    }

    default TypeVariable value(final GraqlArg.ValueType ValueType) {
        return constrain(new TypeConstraint.ValueType(ValueType));
    }

    default TypeVariable regex(final String regex) {
        return constrain(new TypeConstraint.Regex(regex));
    }

<<<<<<< HEAD
=======
    // TODO: make when() method take a more strict sub type of pattern
    default TypeVariable when(final Pattern when) {
        return constrain(new TypeConstraint.When(when));
    }

    // TODO: make then() method take a more strict sub type of pattern
    default TypeVariable then(final Pattern then) {
        return constrain(new TypeConstraint.Then(then));
    }

>>>>>>> 8f6f4b20
    TypeVariable constrain(TypeConstraint.Label constraint);

    TypeVariable constrain(TypeConstraint.Sub constraint);

    TypeVariable constrain(TypeConstraint.Abstract constraint);

    TypeVariable constrain(TypeConstraint.ValueType constraint);

    TypeVariable constrain(TypeConstraint.Regex constraint);

    // TODO move to new schema builder
//    TypeVariable constrain(TypeConstraint.Then constraint);
//
//    TypeVariable constrain(TypeConstraint.When constraint);

    TypeVariable constrain(TypeConstraint.Owns constraint);

    TypeVariable constrain(TypeConstraint.Plays constraint);

    TypeVariable constrain(TypeConstraint.Relates constraint);
}<|MERGE_RESOLUTION|>--- conflicted
+++ resolved
@@ -178,19 +178,6 @@
         return constrain(new TypeConstraint.Regex(regex));
     }
 
-<<<<<<< HEAD
-=======
-    // TODO: make when() method take a more strict sub type of pattern
-    default TypeVariable when(final Pattern when) {
-        return constrain(new TypeConstraint.When(when));
-    }
-
-    // TODO: make then() method take a more strict sub type of pattern
-    default TypeVariable then(final Pattern then) {
-        return constrain(new TypeConstraint.Then(then));
-    }
-
->>>>>>> 8f6f4b20
     TypeVariable constrain(TypeConstraint.Label constraint);
 
     TypeVariable constrain(TypeConstraint.Sub constraint);
@@ -201,11 +188,6 @@
 
     TypeVariable constrain(TypeConstraint.Regex constraint);
 
-    // TODO move to new schema builder
-//    TypeVariable constrain(TypeConstraint.Then constraint);
-//
-//    TypeVariable constrain(TypeConstraint.When constraint);
-
     TypeVariable constrain(TypeConstraint.Owns constraint);
 
     TypeVariable constrain(TypeConstraint.Plays constraint);
