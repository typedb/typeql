/*
 * Copyright (C) 2021 Grakn Labs
 *
 * This program is free software: you can redistribute it and/or modify
 * it under the terms of the GNU Affero General Public License as
 * published by the Free Software Foundation, either version 3 of the
 * License, or (at your option) any later version.
 *
 * This program is distributed in the hope that it will be useful,
 * but WITHOUT ANY WARRANTY; without even the implied warranty of
 * MERCHANTABILITY or FITNESS FOR A PARTICULAR PURPOSE.  See the
 * GNU Affero General Public License for more details.
 *
 * You should have received a copy of the GNU Affero General Public License
 * along with this program.  If not, see <https://www.gnu.org/licenses/>.
 */

package graql.lang.pattern.variable;

import graql.lang.common.exception.GraqlException;
import graql.lang.pattern.constraint.ConceptConstraint;
import graql.lang.pattern.constraint.ThingConstraint;
import graql.lang.pattern.variable.builder.ThingVariableBuilder;

import java.util.LinkedList;
import java.util.List;
import java.util.Objects;
import java.util.Optional;
import java.util.stream.Stream;

import static graql.lang.common.GraqlToken.Char.COMMA_SPACE;
import static graql.lang.common.GraqlToken.Char.SPACE;
import static graql.lang.common.exception.ErrorMessage.ILLEGAL_CONSTRAINT_REPETITION;
import static java.util.stream.Collectors.joining;

public abstract class ThingVariable<T extends ThingVariable<T>> extends BoundVariable {

    ThingConstraint.IID iidConstraint;
    ThingConstraint.Isa isaConstraint;
    ConceptConstraint.Is isConstraint;
    ThingConstraint.Value<?> valueConstraint;
    ThingConstraint.Relation relationConstraint;
    List<ThingConstraint.Has> hasConstraints;
    List<ThingConstraint> constraints;

<<<<<<< HEAD
    public ThingVariable(final Reference reference) {
=======
    ThingVariable(Reference reference) {
>>>>>>> c2549846
        super(reference);
        this.hasConstraints = new LinkedList<>();
        this.constraints = new LinkedList<>();
    }

    abstract T getThis();

    @Override
    public List<ThingConstraint> constraints() {
        return constraints;
    }

    @Override
    public boolean isThing() {
        return true;
    }

    @Override
    public ThingVariable<?> asThing() {
        return this;
    }

    public Optional<ThingConstraint.IID> iid() {
        return Optional.ofNullable(iidConstraint);
    }

    public Optional<ThingConstraint.Isa> isa() {
        return Optional.ofNullable(isaConstraint);
    }

    public Optional<ConceptConstraint.Is> is() {
        return Optional.ofNullable(isConstraint);
    }

    public Optional<ThingConstraint.Value<?>> value() {
        return Optional.ofNullable(valueConstraint);
    }

    public Optional<ThingConstraint.Relation> relation() {
        return Optional.ofNullable(relationConstraint);
    }

    public List<ThingConstraint.Has> has() {
        return hasConstraints;
    }

    public T constrain(final ThingConstraint.Isa constraint) {
        if (isaConstraint != null) {
            throw GraqlException.of(ILLEGAL_CONSTRAINT_REPETITION.message(reference, ThingConstraint.Isa.class, constraint));
        } else if (constraint.type().label().isPresent() && relation().isPresent()) {
            relationConstraint.setScope(constraint.type().label().get().label());
        }
        isaConstraint = constraint;
        constraints.add(constraint);
        return getThis();
    }

    public T constrain(final ThingConstraint.Has constraint) {
        hasConstraints.add(constraint);
        constraints.add(constraint);
        return getThis();
    }

    String isaSyntax() {
        if (isa().isPresent()) return isa().get().toString();
        else return "";
    }

    String hasSyntax() {
        return has().stream().map(ThingConstraint.Has::toString).collect(joining(COMMA_SPACE.toString()));
    }

    @Override
    public abstract String toString();

    @Override
    public final boolean equals(final Object o) {
        if (this == o) return true;
<<<<<<< HEAD
        if (o == null || o.getClass().isAssignableFrom(ThingVariable.class)) return false;
=======
        if (o == null || !ThingVariable.class.isAssignableFrom(o.getClass())) return false;
>>>>>>> c2549846
        final ThingVariable<?> that = (ThingVariable<?>) o;

        return (this.reference.equals(that.reference) && this.constraints.equals(that.constraints));
    }

    @Override
    public final int hashCode() {
        return Objects.hash(reference, constraints);
    }

    public static class Thing extends ThingVariable<Thing> implements ThingVariableBuilder.Common<Thing> {

        Thing(final Reference reference) {
            super(reference);
        }

        Thing(final Reference reference, final ThingConstraint.IID iidConstraint) {
            super(reference);
            this.iidConstraint = iidConstraint;
            constraints.add(iidConstraint);
        }

<<<<<<< HEAD
        Thing(final Reference reference, final ThingConstraint.NEQ neqConstraint) {
            super(reference);
            this.neqConstraint = neqConstraint;
            constraints.add(neqConstraint);
        }

=======
>>>>>>> c2549846
        @Override
        ThingVariable.Thing getThis() {
            return this;
        }

        private String thingSyntax() {
            if (isa().isPresent()) return isaSyntax();
            else if (iid().isPresent()) return iid().get().toString();
            else if (is().isPresent()) return is().get().toString();
            else return "";
        }

        @Override
        public String toString() {
            final StringBuilder syntax = new StringBuilder();
            if (isVisible()) syntax.append(reference.syntax());

            final String constraints = Stream.of(thingSyntax(), hasSyntax())
                    .filter(s -> !s.isEmpty()).collect(joining(COMMA_SPACE.toString()));

            if (!constraints.isEmpty()) syntax.append(SPACE).append(constraints);
            return syntax.toString();
        }
    }

    public static class Relation extends ThingVariable<Relation> implements ThingVariableBuilder.Relation,
                                                                            ThingVariableBuilder.Common<Relation> {

        Relation(final Reference reference, final ThingConstraint.Relation relationConstraint) {
            super(reference);
            this.relationConstraint = relationConstraint;
            constraints.add(relationConstraint);
        }

        @Override
        ThingVariable.Relation getThis() {
            return this;
        }

        @Override
        public ThingVariable.Relation constrain(final ThingConstraint.Relation.RolePlayer rolePlayer) {
            relationConstraint.addPlayers(rolePlayer);
            return this;
        }

        @Override
        public String toString() {
            assert relation().isPresent();
            final StringBuilder syntax = new StringBuilder();
            if (isVisible()) syntax.append(reference.syntax()).append(SPACE);
            syntax.append(relation().get());

            final String constraints = Stream.of(isaSyntax(), hasSyntax())
                    .filter(s -> !s.isEmpty()).collect(joining(COMMA_SPACE.toString()));

            if (!constraints.isEmpty()) syntax.append(SPACE).append(constraints);
            return syntax.toString();
        }
    }

    public static class Attribute extends ThingVariable<Attribute> implements ThingVariableBuilder.Common<Attribute> {

        Attribute(final Reference reference, final ThingConstraint.Value<?> valueConstraint) {
            super(reference);
            this.valueConstraint = valueConstraint;
            constraints.add(valueConstraint);
        }

        @Override
        ThingVariable.Attribute getThis() {
            return this;
        }

        @Override
        public String toString() {
            assert value().isPresent();
            final StringBuilder syntax = new StringBuilder();
            if (isVisible()) syntax.append(reference.syntax()).append(SPACE);
            syntax.append(value().get());

            final String constraints = Stream.of(isaSyntax(), hasSyntax())
                    .filter(s -> !s.isEmpty()).collect(joining(COMMA_SPACE.toString()));

            if (!constraints.isEmpty()) syntax.append(SPACE).append(constraints);
            return syntax.toString();
        }
    }
}<|MERGE_RESOLUTION|>--- conflicted
+++ resolved
@@ -43,11 +43,7 @@
     List<ThingConstraint.Has> hasConstraints;
     List<ThingConstraint> constraints;
 
-<<<<<<< HEAD
-    public ThingVariable(final Reference reference) {
-=======
     ThingVariable(Reference reference) {
->>>>>>> c2549846
         super(reference);
         this.hasConstraints = new LinkedList<>();
         this.constraints = new LinkedList<>();
@@ -94,7 +90,7 @@
         return hasConstraints;
     }
 
-    public T constrain(final ThingConstraint.Isa constraint) {
+    public T constrain(ThingConstraint.Isa constraint) {
         if (isaConstraint != null) {
             throw GraqlException.of(ILLEGAL_CONSTRAINT_REPETITION.message(reference, ThingConstraint.Isa.class, constraint));
         } else if (constraint.type().label().isPresent() && relation().isPresent()) {
@@ -105,7 +101,7 @@
         return getThis();
     }
 
-    public T constrain(final ThingConstraint.Has constraint) {
+    public T constrain(ThingConstraint.Has constraint) {
         hasConstraints.add(constraint);
         constraints.add(constraint);
         return getThis();
@@ -124,13 +120,9 @@
     public abstract String toString();
 
     @Override
-    public final boolean equals(final Object o) {
+    public final boolean equals(Object o) {
         if (this == o) return true;
-<<<<<<< HEAD
-        if (o == null || o.getClass().isAssignableFrom(ThingVariable.class)) return false;
-=======
         if (o == null || !ThingVariable.class.isAssignableFrom(o.getClass())) return false;
->>>>>>> c2549846
         final ThingVariable<?> that = (ThingVariable<?>) o;
 
         return (this.reference.equals(that.reference) && this.constraints.equals(that.constraints));
@@ -143,25 +135,16 @@
 
     public static class Thing extends ThingVariable<Thing> implements ThingVariableBuilder.Common<Thing> {
 
-        Thing(final Reference reference) {
-            super(reference);
-        }
-
-        Thing(final Reference reference, final ThingConstraint.IID iidConstraint) {
+        Thing(Reference reference) {
+            super(reference);
+        }
+
+        Thing(Reference reference, ThingConstraint.IID iidConstraint) {
             super(reference);
             this.iidConstraint = iidConstraint;
             constraints.add(iidConstraint);
         }
 
-<<<<<<< HEAD
-        Thing(final Reference reference, final ThingConstraint.NEQ neqConstraint) {
-            super(reference);
-            this.neqConstraint = neqConstraint;
-            constraints.add(neqConstraint);
-        }
-
-=======
->>>>>>> c2549846
         @Override
         ThingVariable.Thing getThis() {
             return this;
@@ -190,7 +173,7 @@
     public static class Relation extends ThingVariable<Relation> implements ThingVariableBuilder.Relation,
                                                                             ThingVariableBuilder.Common<Relation> {
 
-        Relation(final Reference reference, final ThingConstraint.Relation relationConstraint) {
+        Relation(Reference reference, ThingConstraint.Relation relationConstraint) {
             super(reference);
             this.relationConstraint = relationConstraint;
             constraints.add(relationConstraint);
@@ -202,7 +185,7 @@
         }
 
         @Override
-        public ThingVariable.Relation constrain(final ThingConstraint.Relation.RolePlayer rolePlayer) {
+        public ThingVariable.Relation constrain(ThingConstraint.Relation.RolePlayer rolePlayer) {
             relationConstraint.addPlayers(rolePlayer);
             return this;
         }
@@ -224,7 +207,7 @@
 
     public static class Attribute extends ThingVariable<Attribute> implements ThingVariableBuilder.Common<Attribute> {
 
-        Attribute(final Reference reference, final ThingConstraint.Value<?> valueConstraint) {
+        Attribute(Reference reference, ThingConstraint.Value<?> valueConstraint) {
             super(reference);
             this.valueConstraint = valueConstraint;
             constraints.add(valueConstraint);
