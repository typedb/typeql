--- conflicted
+++ resolved
@@ -122,11 +122,7 @@
         protected final String name;
         private final int hash;
 
-<<<<<<< HEAD
-        protected Name(final String name) {
-=======
-        Name(String name) {
->>>>>>> 0f73a654
+        protected Name(String name) {
             super(Type.NAME, true);
             if (!REGEX.matcher(name).matches()) {
                 throw GraqlException.of(INVALID_VARIABLE_NAME.message(name, REGEX.toString()));
