/*
 * Copyright (C) 2021 Grakn Labs
 *
 * This program is free software: you can redistribute it and/or modify
 * it under the terms of the GNU Affero General Public License as
 * published by the Free Software Foundation, either version 3 of the
 * License, or (at your option) any later version.
 *
 * This program is distributed in the hope that it will be useful,
 * but WITHOUT ANY WARRANTY; without even the implied warranty of
 * MERCHANTABILITY or FITNESS FOR A PARTICULAR PURPOSE.  See the
 * GNU Affero General Public License for more details.
 *
 * You should have received a copy of the GNU Affero General Public License
 * along with this program.  If not, see <https://www.gnu.org/licenses/>.
 *
 */

package graql.lang.test.behaviour.graql;

import graql.lang.Graql;
import graql.lang.query.GraqlDefine;
import graql.lang.query.GraqlDelete;
import graql.lang.query.GraqlInsert;
import graql.lang.query.GraqlMatch;
import graql.lang.query.GraqlQuery;
import graql.lang.query.GraqlUndefine;
import io.cucumber.java.en.Given;

import java.util.List;
import java.util.Map;

import static org.junit.Assert.assertEquals;

public class GraqlSteps {

    @Given("graql define")
    @Given("graql define without commit")
    @Given("for each session, graql define")
<<<<<<< HEAD
    public void graql_define(final String query) {
=======
    public void graql_define(String query) {
>>>>>>> c2549846
        final GraqlDefine parsed = Graql.parseQuery(query);
        assertEquals(parsed, Graql.parseQuery(parsed.toString()));
    }

    @Given("graql undefine")
    @Given("graql undefine without commit")
<<<<<<< HEAD
    public void graql_undefine(final String query) {
=======
    public void graql_undefine(String query) {
>>>>>>> c2549846
        final GraqlUndefine parsed = Graql.parseQuery(query);
        assertEquals(parsed, Graql.parseQuery(parsed.toString()));
    }

    @Given("graql insert")
    @Given("get answers of graql insert")
    @Given("graql insert without commit")
    @Given("for each session, graql insert")
<<<<<<< HEAD
    public void graql_insert(final String query) {
        final GraqlInsert parsed = Graql.parseQuery(query);
        assertEquals(parsed, Graql.parseQuery(parsed.toString()));
    }

    @Given("graql delete")
    public void graql_delete(final String query) {
        final GraqlDelete parsed = Graql.parseQuery(query);
        assertEquals(parsed, Graql.parseQuery(parsed.toString()));
=======
    public void graql_insert(String query) {
        final GraqlInsert parsed = Graql.parseQuery(query);
        assertEquals(parsed, Graql.parseQuery(parsed.toString()));
        parsed.match().ifPresent(match -> match.conjunction().normalise());
    }

    @Given("graql delete")
    public void graql_delete(String query) {
        final GraqlDelete parsed = Graql.parseQuery(query);
        assertEquals(parsed, Graql.parseQuery(parsed.toString()));
        parsed.match().conjunction().normalise();
>>>>>>> c2549846
    }

    @Given("for graql query")
    @Given("get answers of graql match")
    @Given("get answer of graql match aggregate")
    @Given("get answers of graql match group")
    @Given("get answers of graql match group aggregate")
    @Given("answer set is equivalent for graql query")
<<<<<<< HEAD
    public void graql_get(final String query) {
        final GraqlQuery parsed = Graql.parseQuery(query);
        assertEquals(parsed, Graql.parseQuery(parsed.toString()));
=======
    public void graql_match(String query) {
        final GraqlQuery parsed = Graql.parseQuery(query);
        assertEquals(parsed, Graql.parseQuery(parsed.toString()));
        if (parsed instanceof GraqlMatch) {
            parsed.asMatch().conjunction().normalise();
        }
>>>>>>> c2549846
    }

    @Given("graql match throws")
    @Given("graql insert throws")
    @Given("graql delete throws")
    @Given("graql define throws")
    @Given("graql undefine throws")
    @Given("graql match; throws exception")
    @Given("graql insert; throws exception")
    @Given("graql delete; throws exception")
    @Given("graql define; throws exception")
    @Given("graql undefine; throws exception")
<<<<<<< HEAD
    public void do_nothing_with_throws(final String query) {}

    @Given("transaction commits")
    @Given("aggregate answer is empty")
=======
    public void do_nothing_with_throws(String query) {}

    @Given("transaction commits")
    @Given("aggregate answer is not a number")
>>>>>>> c2549846
    @Given("connection has been opened")
    @Given("transaction is initialised")
    @Given("the integrity is validated")
    @Given("connection close all sessions")
    @Given("connection delete all databases")
    @Given("materialised database is completed")
<<<<<<< HEAD
    @Given("transaction commits; throws exception")
    @Given("connection does not have any database")
=======
    @Given("for each session, transaction closes")
    @Given("transaction commits; throws exception")
    @Given("connection does not have any database")
    @Given("for each session, transaction commits")
>>>>>>> c2549846
    @Given("all answers are correct in reasoned database")
    @Given("materialised and reasoned databases are the same size")
    public void do_nothing() {}

    @Given("rules contain: {}")
    @Given("answer size is: {}")
    @Given("each answer satisfies")
    @Given("aggregate value is: {}")
    @Given("number of groups is: {}")
    @Given("rules do not contain: {}")
    @Given("reasoned database is named: {}")
    @Given("connection create database: {}")
<<<<<<< HEAD
=======
    @Given("session transaction is open: {}")
>>>>>>> c2549846
    @Given("materialised database is named: {}")
    @Given("session opens transaction of type: {}")
    @Given("answer size in reasoned database is: {}")
    @Given("connection open data session for database: {}")
    @Given("connection open schema session for database: {}")
<<<<<<< HEAD
=======
    @Given("for each session, open transactions of type: {}")
    @Given("for each session, open transactions with reasoning of type: {}")
>>>>>>> c2549846
    @Given("answers are consistent across {} executions in reasoned database")
    public void do_nothing_with_arg(final String ignored) {}

<<<<<<< HEAD
    @Given("connection open sessions for databases:")
    public void do_nothing_with_list(final List<String> ignored) {}
=======
    @Given("connection open data sessions for databases:")
    @Given("connection open schema sessions for databases:")
    public void do_nothing_with_list(List<String> ignored) {}
>>>>>>> c2549846

    @Given("answer groups are")
    @Given("group aggregate values are")
    @Given("order of answer concepts is")
    @Given("uniquely identify answer concepts")
    public void do_nothing_with_list_of_map(final List<Map<String, String>> ignored) {}

    @Given("rules are")
    @Given("group identifiers are")
    @Given("concept identifiers are")
    @Given("answers contain explanation tree")
    public void do_nothing_with_map_of_map(final Map<String, Map<String, String>> ignored) {}
}<|MERGE_RESOLUTION|>--- conflicted
+++ resolved
@@ -37,22 +37,14 @@
     @Given("graql define")
     @Given("graql define without commit")
     @Given("for each session, graql define")
-<<<<<<< HEAD
-    public void graql_define(final String query) {
-=======
     public void graql_define(String query) {
->>>>>>> c2549846
         final GraqlDefine parsed = Graql.parseQuery(query);
         assertEquals(parsed, Graql.parseQuery(parsed.toString()));
     }
 
     @Given("graql undefine")
     @Given("graql undefine without commit")
-<<<<<<< HEAD
-    public void graql_undefine(final String query) {
-=======
     public void graql_undefine(String query) {
->>>>>>> c2549846
         final GraqlUndefine parsed = Graql.parseQuery(query);
         assertEquals(parsed, Graql.parseQuery(parsed.toString()));
     }
@@ -61,17 +53,6 @@
     @Given("get answers of graql insert")
     @Given("graql insert without commit")
     @Given("for each session, graql insert")
-<<<<<<< HEAD
-    public void graql_insert(final String query) {
-        final GraqlInsert parsed = Graql.parseQuery(query);
-        assertEquals(parsed, Graql.parseQuery(parsed.toString()));
-    }
-
-    @Given("graql delete")
-    public void graql_delete(final String query) {
-        final GraqlDelete parsed = Graql.parseQuery(query);
-        assertEquals(parsed, Graql.parseQuery(parsed.toString()));
-=======
     public void graql_insert(String query) {
         final GraqlInsert parsed = Graql.parseQuery(query);
         assertEquals(parsed, Graql.parseQuery(parsed.toString()));
@@ -83,7 +64,6 @@
         final GraqlDelete parsed = Graql.parseQuery(query);
         assertEquals(parsed, Graql.parseQuery(parsed.toString()));
         parsed.match().conjunction().normalise();
->>>>>>> c2549846
     }
 
     @Given("for graql query")
@@ -92,18 +72,12 @@
     @Given("get answers of graql match group")
     @Given("get answers of graql match group aggregate")
     @Given("answer set is equivalent for graql query")
-<<<<<<< HEAD
-    public void graql_get(final String query) {
-        final GraqlQuery parsed = Graql.parseQuery(query);
-        assertEquals(parsed, Graql.parseQuery(parsed.toString()));
-=======
     public void graql_match(String query) {
         final GraqlQuery parsed = Graql.parseQuery(query);
         assertEquals(parsed, Graql.parseQuery(parsed.toString()));
         if (parsed instanceof GraqlMatch) {
             parsed.asMatch().conjunction().normalise();
         }
->>>>>>> c2549846
     }
 
     @Given("graql match throws")
@@ -116,32 +90,20 @@
     @Given("graql delete; throws exception")
     @Given("graql define; throws exception")
     @Given("graql undefine; throws exception")
-<<<<<<< HEAD
-    public void do_nothing_with_throws(final String query) {}
-
-    @Given("transaction commits")
-    @Given("aggregate answer is empty")
-=======
     public void do_nothing_with_throws(String query) {}
 
     @Given("transaction commits")
     @Given("aggregate answer is not a number")
->>>>>>> c2549846
     @Given("connection has been opened")
     @Given("transaction is initialised")
     @Given("the integrity is validated")
     @Given("connection close all sessions")
     @Given("connection delete all databases")
     @Given("materialised database is completed")
-<<<<<<< HEAD
-    @Given("transaction commits; throws exception")
-    @Given("connection does not have any database")
-=======
     @Given("for each session, transaction closes")
     @Given("transaction commits; throws exception")
     @Given("connection does not have any database")
     @Given("for each session, transaction commits")
->>>>>>> c2549846
     @Given("all answers are correct in reasoned database")
     @Given("materialised and reasoned databases are the same size")
     public void do_nothing() {}
@@ -154,41 +116,30 @@
     @Given("rules do not contain: {}")
     @Given("reasoned database is named: {}")
     @Given("connection create database: {}")
-<<<<<<< HEAD
-=======
     @Given("session transaction is open: {}")
->>>>>>> c2549846
     @Given("materialised database is named: {}")
     @Given("session opens transaction of type: {}")
     @Given("answer size in reasoned database is: {}")
     @Given("connection open data session for database: {}")
     @Given("connection open schema session for database: {}")
-<<<<<<< HEAD
-=======
     @Given("for each session, open transactions of type: {}")
     @Given("for each session, open transactions with reasoning of type: {}")
->>>>>>> c2549846
     @Given("answers are consistent across {} executions in reasoned database")
-    public void do_nothing_with_arg(final String ignored) {}
+    public void do_nothing_with_arg(String ignored) {}
 
-<<<<<<< HEAD
-    @Given("connection open sessions for databases:")
-    public void do_nothing_with_list(final List<String> ignored) {}
-=======
     @Given("connection open data sessions for databases:")
     @Given("connection open schema sessions for databases:")
     public void do_nothing_with_list(List<String> ignored) {}
->>>>>>> c2549846
 
     @Given("answer groups are")
     @Given("group aggregate values are")
     @Given("order of answer concepts is")
     @Given("uniquely identify answer concepts")
-    public void do_nothing_with_list_of_map(final List<Map<String, String>> ignored) {}
+    public void do_nothing_with_list_of_map(List<Map<String, String>> ignored) {}
 
     @Given("rules are")
     @Given("group identifiers are")
     @Given("concept identifiers are")
     @Given("answers contain explanation tree")
-    public void do_nothing_with_map_of_map(final Map<String, Map<String, String>> ignored) {}
+    public void do_nothing_with_map_of_map(Map<String, Map<String, String>> ignored) {}
 }