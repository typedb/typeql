/*
 * Copyright (C) 2020 Grakn Labs
 *
 * This program is free software: you can redistribute it and/or modify
 * it under the terms of the GNU Affero General Public License as
 * published by the Free Software Foundation, either version 3 of the
 * License, or (at your option) any later version.
 *
 * This program is distributed in the hope that it will be useful,
 * but WITHOUT ANY WARRANTY; without even the implied warranty of
 * MERCHANTABILITY or FITNESS FOR A PARTICULAR PURPOSE.  See the
 * GNU Affero General Public License for more details.
 *
 * You should have received a copy of the GNU Affero General Public License
 * along with this program.  If not, see <https://www.gnu.org/licenses/>.
 */

package graql.lang.test.deployment.src.test.java;

import graql.lang.Graql;
import graql.lang.query.GraqlMatch;
import graql.lang.query.GraqlQuery;
import org.junit.Test;

import static graql.lang.Graql.and;
import static graql.lang.Graql.match;
import static graql.lang.Graql.or;
import static graql.lang.Graql.rel;
import static graql.lang.Graql.var;
import static org.junit.Assert.assertEquals;

public class MavenApplicationTest {
    private void assertQueryEquals(final GraqlQuery expected, final GraqlQuery parsed, final String query) {
        assertEquals(expected, parsed);
        assertEquals(expected, Graql.parseQuery(parsed.toString()));
        assertEquals(query, expected.toString());
    }

    @Test
    public void testRelationQuery() {
        final String query = "match\n" +
                "$brando 'Marl B' isa name;\n" +
                "(actor: $brando, $char, production-with-cast: $prod);\n" +
                "get $char, $prod;";
<<<<<<< HEAD
        GraqlMatch parsed = Graql.parseQuery(query).asMatch();
=======
        final GraqlMatch parsed = Graql.parse(query).asMatch();
>>>>>>> 8f6f4b20

        final GraqlMatch expected = match(
                var("brando").val("Marl B").isa("name"),
                rel("actor", "brando").rel("char").rel("production-with-cast", "prod")
        ).get("char", "prod");

        assertQueryEquals(expected, parsed, query.replace("'", "\""));
    }

    @Test
    public void testPredicateQuery1() {
        final String query = "match\n" +
                "$x isa movie, has title $t;\n" +
                "{ $t 'Apocalypse Now'; } or { $t < 'Juno'; $t > 'Godfather'; } or { $t 'Spy'; };\n" +
                "$t !== 'Apocalypse Now';";
<<<<<<< HEAD
        GraqlMatch parsed = Graql.parseQuery(query).asMatch();
=======
        final GraqlMatch parsed = Graql.parse(query).asMatch();
>>>>>>> 8f6f4b20

        final GraqlMatch expected = match(
                var("x").isa("movie").has("title", var("t")),
                or(
                        var("t").val("Apocalypse Now"),
                        and(
                                var("t").lt("Juno"),
                                var("t").gt("Godfather")
                        ),
                        var("t").val("Spy")
                ),
                var("t").neq("Apocalypse Now")
        );

        assertQueryEquals(expected, parsed, query.replace("'", "\""));
    }
}<|MERGE_RESOLUTION|>--- conflicted
+++ resolved
@@ -42,11 +42,7 @@
                 "$brando 'Marl B' isa name;\n" +
                 "(actor: $brando, $char, production-with-cast: $prod);\n" +
                 "get $char, $prod;";
-<<<<<<< HEAD
-        GraqlMatch parsed = Graql.parseQuery(query).asMatch();
-=======
-        final GraqlMatch parsed = Graql.parse(query).asMatch();
->>>>>>> 8f6f4b20
+        final GraqlMatch parsed = Graql.parseQuery(query).asMatch();
 
         final GraqlMatch expected = match(
                 var("brando").val("Marl B").isa("name"),
@@ -62,11 +58,7 @@
                 "$x isa movie, has title $t;\n" +
                 "{ $t 'Apocalypse Now'; } or { $t < 'Juno'; $t > 'Godfather'; } or { $t 'Spy'; };\n" +
                 "$t !== 'Apocalypse Now';";
-<<<<<<< HEAD
-        GraqlMatch parsed = Graql.parseQuery(query).asMatch();
-=======
-        final GraqlMatch parsed = Graql.parse(query).asMatch();
->>>>>>> 8f6f4b20
+        final GraqlMatch parsed = Graql.parseQuery(query).asMatch();
 
         final GraqlMatch expected = match(
                 var("x").isa("movie").has("title", var("t")),
