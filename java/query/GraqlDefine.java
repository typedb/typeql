/*
 * Copyright (C) 2021 Grakn Labs
 *
 * This program is free software: you can redistribute it and/or modify
 * it under the terms of the GNU Affero General Public License as
 * published by the Free Software Foundation, either version 3 of the
 * License, or (at your option) any later version.
 *
 * This program is distributed in the hope that it will be useful,
 * but WITHOUT ANY WARRANTY; without even the implied warranty of
 * MERCHANTABILITY or FITNESS FOR A PARTICULAR PURPOSE.  See the
 * GNU Affero General Public License for more details.
 *
 * You should have received a copy of the GNU Affero General Public License
 * along with this program.  If not, see <https://www.gnu.org/licenses/>.
 */

package graql.lang.query;

import graql.lang.common.GraqlToken;
import graql.lang.pattern.Definable;

import java.util.List;

public class GraqlDefine extends GraqlDefinable {

<<<<<<< HEAD
    public GraqlDefine(final List<Definable> definables) {
=======
    public GraqlDefine(List<Definable> definables) {
>>>>>>> c2549846
        super(GraqlToken.Command.DEFINE, definables);
    }
}<|MERGE_RESOLUTION|>--- conflicted
+++ resolved
@@ -24,11 +24,7 @@
 
 public class GraqlDefine extends GraqlDefinable {
 
-<<<<<<< HEAD
-    public GraqlDefine(final List<Definable> definables) {
-=======
     public GraqlDefine(List<Definable> definables) {
->>>>>>> c2549846
         super(GraqlToken.Command.DEFINE, definables);
     }
 }