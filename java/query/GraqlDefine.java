--- conflicted
+++ resolved
@@ -24,12 +24,7 @@
 
 public class GraqlDefine extends GraqlDefinable {
 
-<<<<<<< HEAD
-    public GraqlDefine(List<Definable> definables) {
+    public GraqlDefine(final List<Definable> definables) {
         super(GraqlToken.Command.DEFINE, definables);
-=======
-    public GraqlDefine(final List<TypeVariable> variables) {
-        super(GraqlToken.Command.DEFINE, variables);
->>>>>>> 8f6f4b20
     }
 }