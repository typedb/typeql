/*
 * Copyright (C) 2021 Grakn Labs
 *
 * This program is free software: you can redistribute it and/or modify
 * it under the terms of the GNU Affero General Public License as
 * published by the Free Software Foundation, either version 3 of the
 * License, or (at your option) any later version.
 *
 * This program is distributed in the hope that it will be useful,
 * but WITHOUT ANY WARRANTY; without even the implied warranty of
 * MERCHANTABILITY or FITNESS FOR A PARTICULAR PURPOSE.  See the
 * GNU Affero General Public License for more details.
 *
 * You should have received a copy of the GNU Affero General Public License
 * along with this program.  If not, see <https://www.gnu.org/licenses/>.
 */

package graql.lang.query;

import graql.lang.common.GraqlToken;
import graql.lang.pattern.Definable;

import java.util.List;

public class GraqlUndefine extends GraqlDefinable {

<<<<<<< HEAD
    public GraqlUndefine(final List<Definable> definables) {
=======
    public GraqlUndefine(List<Definable> definables) {
>>>>>>> c2549846
        super(GraqlToken.Command.UNDEFINE, definables);
    }
}<|MERGE_RESOLUTION|>--- conflicted
+++ resolved
@@ -24,11 +24,7 @@
 
 public class GraqlUndefine extends GraqlDefinable {
 
-<<<<<<< HEAD
-    public GraqlUndefine(final List<Definable> definables) {
-=======
     public GraqlUndefine(List<Definable> definables) {
->>>>>>> c2549846
         super(GraqlToken.Command.UNDEFINE, definables);
     }
 }