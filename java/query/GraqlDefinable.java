--- conflicted
+++ resolved
@@ -45,11 +45,7 @@
     private final List<Rule> rules = new ArrayList<>();
     private final int hash;
 
-<<<<<<< HEAD
-    GraqlDefinable(final GraqlToken.Command keyword, final List<Definable> definables) {
-=======
     GraqlDefinable(GraqlToken.Command keyword, List<Definable> definables) {
->>>>>>> c2549846
         assert keyword == DEFINE || keyword == UNDEFINE;
         if (definables == null || definables.isEmpty()) throw GraqlException.of(MISSING_DEFINABLES.message());
         this.definables = new ArrayList<>(definables);
@@ -66,21 +62,15 @@
 
         this.keyword = keyword;
         this.hash = Objects.hash(this.keyword, this.variables, this.rules);
-<<<<<<< HEAD
-=======
     }
 
     @Override
     public GraqlArg.QueryType type() {
         return GraqlArg.QueryType.WRITE;
->>>>>>> c2549846
     }
 
     public final List<TypeVariable> variables() {
         return variables;
-    }
-    public final List<Rule> rules() {
-        return rules;
     }
 
     public final List<Rule> rules() {
@@ -101,7 +91,7 @@
     }
 
     @Override
-    public final boolean equals(final Object o) {
+    public final boolean equals(Object o) {
         if (this == o) return true;
         if (o == null || getClass() != o.getClass()) return false;
         final GraqlDefinable that = (GraqlDefinable) o;
