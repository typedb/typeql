--- conflicted
+++ resolved
@@ -63,11 +63,7 @@
     @Test
     public void deleteQueryWithNewUnboundVariablesThrows() {
         exception.expect(GraqlException.class);
-<<<<<<< HEAD
-        exception.expectMessage("The variable '$y' is out of scope of the query.");
-=======
         exception.expectMessage("The deleted variable '$y' is out of scope of the match query.");
->>>>>>> c2549846
         final GraqlDelete query = match1.delete(delete2);
     }
 
