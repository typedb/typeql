/*
 * Copyright (C) 2021 Grakn Labs
 *
 * This program is free software: you can redistribute it and/or modify
 * it under the terms of the GNU Affero General Public License as
 * published by the Free Software Foundation, either version 3 of the
 * License, or (at your option) any later version.
 *
 * This program is distributed in the hope that it will be useful,
 * but WITHOUT ANY WARRANTY; without even the implied warranty of
 * MERCHANTABILITY or FITNESS FOR A PARTICULAR PURPOSE.  See the
 * GNU Affero General Public License for more details.
 *
 * You should have received a copy of the GNU Affero General Public License
 * along with this program.  If not, see <https://www.gnu.org/licenses/>.
 */

package graql.lang.query;

import graql.lang.common.GraqlToken;
import graql.lang.common.exception.ErrorMessage;
import graql.lang.common.exception.GraqlException;
import graql.lang.pattern.Conjunction;
import graql.lang.pattern.Pattern;
import graql.lang.pattern.variable.BoundVariable;
import graql.lang.pattern.variable.ThingVariable;
import graql.lang.pattern.variable.UnboundVariable;
import graql.lang.pattern.variable.Variable;
import graql.lang.query.builder.Aggregatable;
import graql.lang.query.builder.Sortable;

import java.util.ArrayList;
import java.util.Arrays;
import java.util.List;
import java.util.Objects;
import java.util.Optional;

import static grakn.common.collection.Collections.list;
import static graql.lang.common.GraqlToken.Char.COMMA_SPACE;
import static graql.lang.common.GraqlToken.Char.NEW_LINE;
import static graql.lang.common.GraqlToken.Char.SEMICOLON;
import static graql.lang.common.GraqlToken.Char.SPACE;
import static graql.lang.common.GraqlToken.Command.GET;
import static graql.lang.common.GraqlToken.Command.GROUP;
import static graql.lang.common.GraqlToken.Filter.LIMIT;
import static graql.lang.common.GraqlToken.Filter.OFFSET;
import static graql.lang.common.GraqlToken.Filter.SORT;
import static graql.lang.common.exception.ErrorMessage.MISSING_PATTERNS;
import static graql.lang.common.exception.ErrorMessage.VARIABLE_NOT_NAMED;
import static graql.lang.common.exception.ErrorMessage.VARIABLE_OUT_OF_SCOPE;
import static graql.lang.common.exception.ErrorMessage.INVALID_COUNT_VARIABLE_ARGUMENT;
import static java.util.stream.Collectors.joining;
import static java.util.stream.Collectors.toList;
import static java.util.stream.Stream.concat;
import static java.util.stream.Stream.of;

public class GraqlMatch extends GraqlQuery implements Aggregatable<GraqlMatch.Aggregate> {

    private final Conjunction<? extends Pattern> conjunction;
    private final List<UnboundVariable> filter;
    private final Sortable.Sorting sorting;
    private final Long offset;
    private final Long limit;
    private final int hash;

    private List<BoundVariable> variables;
    private List<UnboundVariable> variablesNamedUnbound;

    GraqlMatch(Conjunction<? extends Pattern> conjunction) {
        this(conjunction, new ArrayList<>());
    }

    GraqlMatch(Conjunction<? extends Pattern> conjunction, List<UnboundVariable> filter) {
        this(conjunction, filter, null, null, null);
    }

    // We keep this constructor 'public' as it is more efficient for query parsing
    public GraqlMatch(Conjunction<? extends Pattern> conjunction, List<UnboundVariable> filter,
                      Sortable.Sorting sorting, Long offset, Long limit) {
        if (filter == null) throw GraqlException.of(ErrorMessage.MISSING_FILTER_VARIABLES.message());
        this.conjunction = conjunction;
        this.filter = list(filter);
        this.sorting = sorting;
        this.offset = offset;
        this.limit = limit;

        for (UnboundVariable var : filter) {
            if (!variablesNamedUnbound().contains(var)) throw GraqlException.of(VARIABLE_OUT_OF_SCOPE.message(var));
            if (!var.isNamed()) throw GraqlException.of(VARIABLE_NOT_NAMED.message(var));
        }
        final List<UnboundVariable> sortableVars = filter.isEmpty() ? variablesNamedUnbound() : filter;
        if (sorting != null && !sortableVars.contains(sorting.var())) {
            throw GraqlException.of(VARIABLE_OUT_OF_SCOPE.message(sorting.var()));
        }

        this.hash = Objects.hash(this.conjunction, this.filter, this.sorting, this.offset, this.limit);
    }

    @Override
    public Aggregate aggregate(GraqlToken.Aggregate.Method method, UnboundVariable var) {
        return new Aggregate(this, method, var);
    }

    public Group group(String var) {
        return group(UnboundVariable.named(var));
    }

    public Group group(UnboundVariable var) {
        return new Group(this, var);
    }

    public Conjunction<? extends Pattern> conjunction() {
        return conjunction;
    }

    public List<BoundVariable> variables() {
        if (variables == null) variables = conjunction.variables().collect(toList());
        return variables;
    }

    List<UnboundVariable> variablesNamedUnbound() {
        if (variablesNamedUnbound == null) {
            variablesNamedUnbound = conjunction.variables().filter(Variable::isNamed)
                    .map(v -> UnboundVariable.named(v.name()))
                    .distinct().collect(toList());
        }
        return variablesNamedUnbound;
    }

    public List<UnboundVariable> filter() {
        if (filter.isEmpty()) return variablesNamedUnbound();
        else return filter;
    }

    public Optional<Sortable.Sorting> sort() {
        return Optional.ofNullable(sorting);
    }

    public Optional<Long> offset() {
        return Optional.ofNullable(offset);
    }

    public Optional<Long> limit() {
        return Optional.ofNullable(limit);
    }

    @Override
    public String toString() {
        final StringBuilder query = new StringBuilder();
        query.append(GraqlToken.Command.MATCH);

        if (conjunction.patterns().size() > 1) query.append(NEW_LINE);
        else query.append(SPACE);
        query.append(conjunction.patterns().stream().map(Object::toString).collect(joining("" + SEMICOLON + NEW_LINE)));
        query.append(SEMICOLON);

        if (!filter.isEmpty() || sort().isPresent() || sort().isPresent() || offset().isPresent() || limit().isPresent()) {
            if (conjunction.patterns().size() > 1) query.append(NEW_LINE);
            else query.append(SPACE);

            if (!filter.isEmpty()) { // Which is not equal to !vars().isEmpty()
                query.append(GET);
                final String varsStr = filter.stream().map(UnboundVariable::toString).collect(joining(COMMA_SPACE.toString()));
                query.append(SPACE).append(varsStr);
                query.append(SEMICOLON);
            }
            if (sort().isPresent()) query.append(SORT).append(SPACE).append(sorting).append(SEMICOLON).append(SPACE);
            if (offset().isPresent()) query.append(OFFSET).append(SPACE).append(offset).append(SEMICOLON).append(SPACE);
            if (limit().isPresent()) query.append(LIMIT).append(SPACE).append(limit).append(SEMICOLON).append(SPACE);
        }

        return query.toString().trim();
    }

    @Override
    public boolean equals(Object o) {
        if (this == o) return true;
        if (o == null) return false;
        if (!getClass().isAssignableFrom(o.getClass()) && !o.getClass().isAssignableFrom(getClass())) {
            return false;
        }

        final GraqlMatch that = (GraqlMatch) o;

        return (Objects.equals(this.conjunction, that.conjunction) &&
                Objects.equals(this.filter, that.filter) &&
                Objects.equals(this.sorting, that.sorting) &&
                Objects.equals(this.offset, that.offset) &&
                Objects.equals(this.limit, that.limit));
    }

    @Override
    public int hashCode() {
        return hash;
    }

    public static class Unfiltered extends GraqlMatch implements Sortable<Sorted, Offsetted, Limited> {

        public Unfiltered(List<? extends Pattern> patterns) {
            super(validConjunction(patterns));
        }

        static Conjunction<? extends Pattern> validConjunction(List<? extends Pattern> patterns) {
            if (patterns.size() == 0) throw GraqlException.of(MISSING_PATTERNS.message());
            return new Conjunction<>(patterns);
        }

        public GraqlMatch.Filtered get(String var, String... vars) {
            return get(concat(of(var), of(vars)).map(UnboundVariable::named).collect(toList()));
        }

        public GraqlMatch.Filtered get(UnboundVariable var, UnboundVariable... vars) {
            final List<UnboundVariable> varList = new ArrayList<>();
            varList.add(var);
            varList.addAll(Arrays.asList(vars));
            return get(varList);
        }

        public GraqlMatch.Filtered get(List<UnboundVariable> vars) {
            return new GraqlMatch.Filtered(this, vars);
        }

        public GraqlMatch.Sorted sort(Sorting sorting) {
            return new GraqlMatch.Sorted(this, sorting);
        }

        public GraqlMatch.Offsetted offset(long offset) {
            return new GraqlMatch.Offsetted(this, offset);
        }

        public GraqlMatch.Limited limit(long limit) {
            return new GraqlMatch.Limited(this, limit);
        }

        public final GraqlInsert insert(ThingVariable<?>... things) {
            return new GraqlInsert(this, list(things));
        }

        public final GraqlInsert insert(List<ThingVariable<?>> things) {
            return new GraqlInsert(this, things);
        }

        public final GraqlDelete delete(ThingVariable<?>... things) {
            return new GraqlDelete(this, list(things));
        }

        public final GraqlDelete delete(List<ThingVariable<?>> things) {
            return new GraqlDelete(this, things);
        }
    }

    public static class Filtered extends GraqlMatch implements Sortable<Sorted, Offsetted, Limited> {

        Filtered(Unfiltered unfiltered, List<UnboundVariable> vars) {
            super(unfiltered.conjunction(), vars, null, null, null);
        }

        @Override
        public GraqlMatch.Sorted sort(Sorting sorting) {
            return new GraqlMatch.Sorted(this, sorting);
        }

        @Override
        public GraqlMatch.Offsetted offset(long offset) {
            return new GraqlMatch.Offsetted(this, offset);
        }

        @Override
        public GraqlMatch.Limited limit(long limit) {
            return new GraqlMatch.Limited(this, limit);
        }
    }

    public static class Sorted extends GraqlMatch {

        Sorted(GraqlMatch match, Sortable.Sorting sorting) {
            super(match.conjunction, match.filter, sorting, match.offset, match.limit);
        }

        public GraqlMatch.Offsetted offset(long offset) {
            return new GraqlMatch.Offsetted(this, offset);
        }

        public GraqlMatch.Limited limit(long limit) {
            return new GraqlMatch.Limited(this, limit);
        }
    }

    public static class Offsetted extends GraqlMatch {

        Offsetted(GraqlMatch match, long offset) {
            super(match.conjunction, match.filter, match.sorting, offset, match.limit);
        }

        public GraqlMatch.Limited limit(long limit) {
            return new GraqlMatch.Limited(this, limit);
        }
    }

    public static class Limited extends GraqlMatch {

        Limited(GraqlMatch match, long limit) {
            super(match.conjunction, match.filter, match.sorting, match.offset, limit);
        }
    }

    public static class Aggregate extends GraqlQuery {

        private final GraqlMatch query;
        private final GraqlToken.Aggregate.Method method;
        private final UnboundVariable var;
        private final int hash;

        Aggregate(GraqlMatch query, GraqlToken.Aggregate.Method method, UnboundVariable var) {
            if (query == null) throw new NullPointerException("GetQuery is null");
            if (method == null) throw new NullPointerException("Method is null");


            if (var == null && !method.equals(GraqlToken.Aggregate.Method.COUNT)) {
                throw new NullPointerException("Variable is null");
            } else if (var != null && method.equals(GraqlToken.Aggregate.Method.COUNT)) {
                throw GraqlException.of(INVALID_COUNT_VARIABLE_ARGUMENT.message());
            } else if (var != null && !query.filter().contains(var)) {
                throw GraqlException.of(VARIABLE_OUT_OF_SCOPE.message(var.toString()));
            }

            this.query = query;
            this.method = method;
            this.var = var;
            this.hash = Objects.hash(query, method, var);
        }

        public GraqlMatch match() {
            return query;
        }

        public GraqlToken.Aggregate.Method method() {
            return method;
        }

        public UnboundVariable var() {
            return var;
        }

        @Override
        public final String toString() {
            final StringBuilder query = new StringBuilder();

            if (match().filter.isEmpty() && match().conjunction().patterns().size() > 1) {
                query.append(match()).append(NEW_LINE);
            } else query.append(match()).append(SPACE);

            query.append(method);
            if (var != null) query.append(SPACE).append(var);
            query.append(SEMICOLON);

            return query.toString();
        }

        @Override
        public boolean equals(Object o) {
            if (this == o) return true;
            if (o == null || getClass() != o.getClass()) return false;

            final Aggregate that = (Aggregate) o;

            return (this.query.equals(that.query) &&
                    this.method.equals(that.method) &&
                    Objects.equals(this.var, that.var));
        }

        @Override
        public int hashCode() {
            return hash;
        }

    }

    public static class Group extends GraqlQuery implements Aggregatable<Group.Aggregate> {

        private final GraqlMatch query;
        private final UnboundVariable var;
        private final int hash;

        Group(GraqlMatch query, UnboundVariable var) {
            if (query == null) throw new NullPointerException("GetQuery is null");
            if (var == null) throw new NullPointerException("Variable is null");
            else if (!query.filter().contains(var))
                throw GraqlException.of(VARIABLE_OUT_OF_SCOPE.message(var.toString()));

            this.query = query;
            this.var = var;
            this.hash = Objects.hash(query, var);
        }

        public GraqlMatch match() {
            return query;
        }

        public UnboundVariable var() {
            return var;
        }

        @Override
        public Aggregate aggregate(GraqlToken.Aggregate.Method method, UnboundVariable var) {
            return new Aggregate(this, method, var);
        }

        @Override
        public String toString() {
            final StringBuilder query = new StringBuilder();

            if (match().filter.isEmpty() && match().conjunction().patterns().size() > 1) {
                query.append(match()).append(NEW_LINE);
            } else query.append(match()).append(SPACE);

            query.append(GROUP).append(SPACE).append(var).append(SEMICOLON);
            return query.toString();
        }

        @Override
        public boolean equals(Object o) {
            if (this == o) return true;
            if (o == null || getClass() != o.getClass()) return false;

            final Group that = (Group) o;

            return (this.query.equals(that.query) &&
                    this.var.equals(that.var));
        }

        @Override
        public int hashCode() {
            return hash;
        }

        public static class Aggregate extends GraqlQuery {

            private final GraqlMatch.Group group;
            private final GraqlToken.Aggregate.Method method;
            private final UnboundVariable var;
            private final int hash;

            Aggregate(GraqlMatch.Group group, GraqlToken.Aggregate.Method method, UnboundVariable var) {
                if (group == null) throw new NullPointerException("GraqlGet.Group is null");
                if (method == null) throw new NullPointerException("Method is null");
                if (var == null && !method.equals(GraqlToken.Aggregate.Method.COUNT)) {
                    throw new NullPointerException("Variable is null");
                } else if (var != null && method.equals(GraqlToken.Aggregate.Method.COUNT)) {
<<<<<<< HEAD
                    throw GraqlException.of(INVALID_COUNT_VARIABLE_ARGUMENT.message());
                } else if (var != null && !group.query().filter().contains(var)) {
=======
                    throw new IllegalArgumentException("Aggregate COUNT does not accept a Variable");
                } else if (var != null && !group.match().filter().contains(var)) {
>>>>>>> 4c866c8d
                    throw GraqlException.of(VARIABLE_OUT_OF_SCOPE.message(var.toString()));
                }

                this.group = group;
                this.method = method;
                this.var = var;
                this.hash = Objects.hash(group, method, var);
            }

            public GraqlMatch.Group group() {
                return group;
            }

            public GraqlToken.Aggregate.Method method() {
                return method;
            }

            public UnboundVariable var() {
                return var;
            }

            @Override
            public final String toString() {
                final StringBuilder query = new StringBuilder();

                if (group().match().filter.isEmpty() && group().match().conjunction().patterns().size() > 1) {
                    query.append(group().match()).append(NEW_LINE);
                } else query.append(group().match()).append(SPACE);

                query.append(GROUP).append(SPACE).append(group().var()).append(SEMICOLON).append(SPACE).append(method);

                if (var != null) query.append(SPACE).append(var);
                query.append(SEMICOLON);

                return query.toString();
            }

            @Override
            public boolean equals(Object o) {
                if (this == o) return true;
                if (o == null || getClass() != o.getClass()) return false;

                final Aggregate that = (Aggregate) o;

                return (this.group.equals(that.group) &&
                        this.method.equals(that.method) &&
                        Objects.equals(this.var, that.var));
            }

            @Override
            public int hashCode() {
                return hash;
            }
        }
    }
}<|MERGE_RESOLUTION|>--- conflicted
+++ resolved
@@ -447,13 +447,8 @@
                 if (var == null && !method.equals(GraqlToken.Aggregate.Method.COUNT)) {
                     throw new NullPointerException("Variable is null");
                 } else if (var != null && method.equals(GraqlToken.Aggregate.Method.COUNT)) {
-<<<<<<< HEAD
-                    throw GraqlException.of(INVALID_COUNT_VARIABLE_ARGUMENT.message());
-                } else if (var != null && !group.query().filter().contains(var)) {
-=======
-                    throw new IllegalArgumentException("Aggregate COUNT does not accept a Variable");
+                    throw new IllegalArgumentException(INVALID_COUNT_VARIABLE_ARGUMENT.message());
                 } else if (var != null && !group.match().filter().contains(var)) {
->>>>>>> 4c866c8d
                     throw GraqlException.of(VARIABLE_OUT_OF_SCOPE.message(var.toString()));
                 }
 
