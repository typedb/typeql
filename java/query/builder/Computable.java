/*
 * Copyright (C) 2021 Grakn Labs
 *
 * This program is free software: you can redistribute it and/or modify
 * it under the terms of the GNU Affero General Public License as
 * published by the Free Software Foundation, either version 3 of the
 * License, or (at your option) any later version.
 *
 * This program is distributed in the hope that it will be useful,
 * but WITHOUT ANY WARRANTY; without even the implied warranty of
 * MERCHANTABILITY or FITNESS FOR A PARTICULAR PURPOSE.  See the
 * GNU Affero General Public License for more details.
 *
 * You should have received a copy of the GNU Affero General Public License
 * along with this program.  If not, see <https://www.gnu.org/licenses/>.
 */

package graql.lang.query.builder;

import graql.lang.common.GraqlArg;
import graql.lang.common.GraqlToken;
import graql.lang.common.exception.GraqlException;

import java.util.ArrayList;
import java.util.Arrays;
import java.util.Collection;
import java.util.List;
import java.util.Map;
import java.util.Optional;
import java.util.Set;

public interface Computable {

    GraqlToken.Compute.Method method();

    Set<GraqlToken.Compute.Condition> conditionsRequired();

    Optional<GraqlException> getException();

    interface Directional<T extends Computable.Directional> extends Computable {

        String from();

        String to();

        T from(String fromID);

        T to(String toID);
    }

    interface Targetable<T extends Computable.Targetable> extends Computable {

        Set<String> of();

<<<<<<< HEAD
        default T of(final String type, final String... types) {
=======
        default T of(String type, String... types) {
>>>>>>> c2549846
            final ArrayList<String> typeList = new ArrayList<>(types.length + 1);
            typeList.add(type);
            typeList.addAll(Arrays.asList(types));

            return of(typeList);
        }

        T of(Collection<String> types);
    }

    interface Scopeable<T extends Computable.Scopeable> extends Computable {

        Set<String> in();

        boolean includesAttributes();

<<<<<<< HEAD
        default T in(final String type, final String... types) {
=======
        default T in(String type, String... types) {
>>>>>>> c2549846
            final ArrayList<String> typeList = new ArrayList<>(types.length + 1);
            typeList.add(type);
            typeList.addAll(Arrays.asList(types));

            return in(typeList);
        }

        T in(Collection<String> types);

        T attributes(boolean include);
    }

    interface Configurable<T extends Computable.Configurable,
            U extends Computable.Argument, V extends Computable.Arguments> extends Computable {

        GraqlArg.Algorithm using();

        V where();

        T using(GraqlArg.Algorithm algorithm);

        @SuppressWarnings("unchecked")
<<<<<<< HEAD
        default T where(final U arg, final U... args) {
=======
        default T where(U arg, U... args) {
>>>>>>> c2549846
            final ArrayList<U> argList = new ArrayList<>(args.length + 1);
            argList.add(arg);
            argList.addAll(Arrays.asList(args));

            return where(argList);
        }

        T where(List<U> args);

        Set<GraqlArg.Algorithm> algorithmsAccepted();

        Map<GraqlArg.Algorithm, Set<GraqlToken.Compute.Param>> argumentsAccepted();

        Map<GraqlArg.Algorithm, Map<GraqlToken.Compute.Param, Object>> argumentsDefault();
    }

    interface Argument<T> {

        GraqlToken.Compute.Param type();

        T value();
    }

    interface Arguments {

        Optional<Long> minK();

        Optional<Long> k();

        Optional<Long> size();

        Optional<String> contains();
    }
}<|MERGE_RESOLUTION|>--- conflicted
+++ resolved
@@ -52,11 +52,7 @@
 
         Set<String> of();
 
-<<<<<<< HEAD
-        default T of(final String type, final String... types) {
-=======
         default T of(String type, String... types) {
->>>>>>> c2549846
             final ArrayList<String> typeList = new ArrayList<>(types.length + 1);
             typeList.add(type);
             typeList.addAll(Arrays.asList(types));
@@ -73,11 +69,7 @@
 
         boolean includesAttributes();
 
-<<<<<<< HEAD
-        default T in(final String type, final String... types) {
-=======
         default T in(String type, String... types) {
->>>>>>> c2549846
             final ArrayList<String> typeList = new ArrayList<>(types.length + 1);
             typeList.add(type);
             typeList.addAll(Arrays.asList(types));
@@ -100,11 +92,7 @@
         T using(GraqlArg.Algorithm algorithm);
 
         @SuppressWarnings("unchecked")
-<<<<<<< HEAD
-        default T where(final U arg, final U... args) {
-=======
         default T where(U arg, U... args) {
->>>>>>> c2549846
             final ArrayList<U> argList = new ArrayList<>(args.length + 1);
             argList.add(arg);
             argList.addAll(Arrays.asList(args));
