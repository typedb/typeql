--- conflicted
+++ resolved
@@ -29,19 +29,11 @@
 
 public class GraqlDelete extends GraqlWritable.InsertOrDelete {
 
-<<<<<<< HEAD
-    GraqlDelete(final GraqlMatch.Unfiltered match, final List<ThingVariable<?>> variables) {
-        super(GraqlToken.Command.DELETE, requireNonNull(match), validVariables(match, variables));
-    }
-
-    static List<ThingVariable<?>> validVariables(final GraqlMatch.Unfiltered match, final List<ThingVariable<?>> variables) {
-=======
     GraqlDelete(GraqlMatch.Unfiltered match, List<ThingVariable<?>> variables) {
         super(DELETE, requireNonNull(match), validDeleteVars(match, variables));
     }
 
     static List<ThingVariable<?>> validDeleteVars(GraqlMatch.Unfiltered match, List<ThingVariable<?>> variables) {
->>>>>>> c2549846
         variables.forEach(var -> {
             if (var.isNamed() && !match.namedVariablesUnbound().contains(var.toUnbound())) {
                 throw GraqlException.of(VARIABLE_OUT_OF_SCOPE_DELETE.message(var.reference()));
