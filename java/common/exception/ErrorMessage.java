--- conflicted
+++ resolved
@@ -55,28 +55,6 @@
             new ErrorMessage(17, "Rule '%s' 'when' has not been provided with any patterns.");
     public static final ErrorMessage INVALID_RULE_WHEN_NESTED_NEGATION =
             new ErrorMessage(18, "Rule '%s' 'when' contains a nested negation.");
-<<<<<<< HEAD
-    public static final ErrorMessage INVALID_RULE_WHEN_CONTAINS_DISJUNCTION=
-            new ErrorMessage(19, "Rule '%s' 'when' contains a disjunction.");
-    public static final ErrorMessage INVALID_RULE_THEN_ZERO_CONSTRAINTS=
-            new ErrorMessage(20, "Rule '%s' 'then' must contain at least one constraint: '%s'.");
-    public static final ErrorMessage  INVALID_RULE_THEN_ONE_CONSTRAINT =
-            new ErrorMessage(21, "Rule '%s' 'then' with one constraint must be an attribute ownership: '%s'.");
-    public static final ErrorMessage INVALID_RULE_THEN_TWO_CONSTRAINTS =
-            new ErrorMessage(22, "Rule '%s' 'then' with two constraints must must be a relation and an isa constraint: '%s'.");
-    public static final ErrorMessage INVALID_RULE_THEN_THREE_OR_MORE_CONSTRAINT=
-            new ErrorMessage(23, "Rule '%s' 'then' must cannot contain more than three constraint: '%s'.");
-    public static final ErrorMessage INVALID_RULE_THEN_VARIABLES =
-            new ErrorMessage(24, "Rule '%s' 'then' variables must be present in rule 'when'.");
-    public static final ErrorMessage REDUNDANT_NESTED_NEGATION =
-            new ErrorMessage(25, "Invalid query containing redundant nested negations.");
-    public static final ErrorMessage MISSING_COMPUTE_CONDITION =
-            new ErrorMessage(26, "Missing condition(s) for 'compute '%s''. The required condition(s) are: '%s'.");
-    public static final ErrorMessage INVALID_COMPUTE_METHOD_ALGORITHM =
-            new ErrorMessage(27, "Invalid algorithm for 'compute '%s''. The accepted algorithm(s) are: '%s'.");
-    public static final ErrorMessage INVALID_COMPUTE_ARGUMENT =
-            new ErrorMessage(28, "Invalid argument(s) 'compute %s using %s'. The accepted argument(s) are: '%s'.");
-=======
     public static final ErrorMessage INVALID_RULE_WHEN_CONTAINS_DISJUNCTION =
             new ErrorMessage(19, "Rule '%s' 'when' contains a disjunction.");
     public static final ErrorMessage INVALID_RULE_THEN =
@@ -91,7 +69,6 @@
             new ErrorMessage(24, "Invalid algorithm for 'compute '%s''. The accepted algorithm(s) are: '%s'.");
     public static final ErrorMessage INVALID_COMPUTE_ARGUMENT =
             new ErrorMessage(25, "Invalid argument(s) 'compute %s using %s'. The accepted argument(s) are: '%s'.");
->>>>>>> a8718074
 
     private static final String codePrefix = "GQL";
     private static final String messagePrefix = "Graql Error";
