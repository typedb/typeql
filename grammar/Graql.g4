--- conflicted
+++ resolved
@@ -357,8 +357,4 @@
 
 COMMENT         : '#' .*? '\r'? ('\n' | EOF)    -> channel(HIDDEN) ;
 WS              : [ \t\r\n]+                    -> channel(HIDDEN) ;
-<<<<<<< HEAD
-ErrorCharacter  : . ;
-=======
-UNRECOGNISED    : . ;
->>>>>>> 94aad9db
+UNRECOGNISED    : . ;