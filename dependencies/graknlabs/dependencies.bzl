--- conflicted
+++ resolved
@@ -22,11 +22,7 @@
     git_repository(
         name = "graknlabs_build_tools",
         remote = "https://github.com/graknlabs/build-tools",
-<<<<<<< HEAD
-        commit = "499a203981325e3ee50e3fc2f5298bad8a6bf683", # sync-marker: do not remove this comment, this is used for sync-dependencies by @graknlabs_build_tools
-=======
         commit = "6b2d07c849dc009044b4a0cb3d03d5c009c79c61", # sync-marker: do not remove this comment, this is used for sync-dependencies by @graknlabs_build_tools
->>>>>>> 7b02a5aa
     )
 
 def graknlabs_common():
